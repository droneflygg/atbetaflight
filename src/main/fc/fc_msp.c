/*
 * This file is part of Cleanflight.
 *
 * Cleanflight is free software: you can redistribute it and/or modify
 * it under the terms of the GNU General Public License as published by
 * the Free Software Foundation, either version 3 of the License, or
 * (at your option) any later version.
 *
 * Cleanflight is distributed in the hope that it will be useful,
 * but WITHOUT ANY WARRANTY; without even the implied warranty of
 * MERCHANTABILITY or FITNESS FOR A PARTICULAR PURPOSE.  See the
 * GNU General Public License for more details.
 *
 * You should have received a copy of the GNU General Public License
 * along with Cleanflight.  If not, see <http://www.gnu.org/licenses/>.
 */

#include <stdbool.h>
#include <stdint.h>
#include <string.h>
#include <math.h>

#include "platform.h"

#include "blackbox/blackbox.h"

#include "build/build_config.h"
#include "build/debug.h"
#include "build/version.h"

#include "common/axis.h"
#include "common/bitarray.h"
#include "common/color.h"
#include "common/maths.h"
#include "common/streambuf.h"
#include "common/huffman.h"

#include "config/config_eeprom.h"
#include "config/feature.h"
#include "config/parameter_group.h"
#include "config/parameter_group_ids.h"

#include "drivers/accgyro/accgyro.h"
#include "drivers/bus_i2c.h"
#include "drivers/compass/compass.h"
#include "drivers/flash.h"
#include "drivers/io.h"
#include "drivers/max7456.h"
#include "drivers/pwm_output.h"
#include "drivers/sdcard.h"
#include "drivers/serial.h"
#include "drivers/serial_escserial.h"
#include "drivers/system.h"
#include "drivers/vcd.h"
#include "drivers/vtx_common.h"
#include "drivers/transponder_ir.h"
#include "drivers/camera_control.h"

#include "fc/config.h"
#include "fc/controlrate_profile.h"
#include "fc/fc_core.h"
#include "fc/fc_msp.h"
#include "fc/fc_msp_box.h"
#include "fc/fc_rc.h"
#include "fc/rc_adjustments.h"
#include "fc/rc_controls.h"
#include "fc/rc_modes.h"
#include "fc/runtime_config.h"

#include "flight/altitude.h"
#include "flight/failsafe.h"
#include "flight/imu.h"
#include "flight/mixer.h"
#include "flight/navigation.h"
#include "flight/pid.h"
#include "flight/servos.h"

#include "io/asyncfatfs/asyncfatfs.h"
#include "io/beeper.h"
#include "io/flashfs.h"
#include "io/gimbal.h"
#include "io/gps.h"
#include "io/ledstrip.h"
#include "io/motors.h"
#include "io/osd.h"
#include "io/osd_slave.h"
#include "io/serial.h"
#include "io/serial_4way.h"
#include "io/servos.h"
#include "io/transponder_ir.h"
#include "io/vtx_control.h"

#include "msp/msp.h"
#include "msp/msp_protocol.h"
#include "msp/msp_serial.h"

#include "rx/msp.h"
#include "rx/rx.h"

#include "scheduler/scheduler.h"

#include "sensors/battery.h"

#include "sensors/acceleration.h"
#include "sensors/barometer.h"
#include "sensors/boardalignment.h"
#include "sensors/compass.h"
#include "sensors/gyro.h"
#include "sensors/sensors.h"
#include "sensors/sonar.h"

#include "telemetry/telemetry.h"

#ifdef USE_HARDWARE_REVISION_DETECTION
#include "hardware_revision.h"
#endif

static const char * const flightControllerIdentifier = BETAFLIGHT_IDENTIFIER; // 4 UPPER CASE alpha numeric characters that identify the flight controller.

#ifndef USE_OSD_SLAVE

static const char pidnames[] =
    "ROLL;"
    "PITCH;"
    "YAW;"
    "ALT;"
    "Pos;"
    "PosR;"
    "NavR;"
    "LEVEL;"
    "MAG;"
    "VEL;";

typedef enum {
    MSP_SDCARD_STATE_NOT_PRESENT = 0,
    MSP_SDCARD_STATE_FATAL       = 1,
    MSP_SDCARD_STATE_CARD_INIT   = 2,
    MSP_SDCARD_STATE_FS_INIT     = 3,
    MSP_SDCARD_STATE_READY       = 4
} mspSDCardState_e;

typedef enum {
    MSP_SDCARD_FLAG_SUPPORTTED   = 1
} mspSDCardFlags_e;

#define RATEPROFILE_MASK (1 << 7)
#endif //USE_OSD_SLAVE

#ifdef USE_SERIAL_4WAY_BLHELI_INTERFACE
#define ESC_4WAY 0xff

uint8_t escMode;
uint8_t escPortIndex;

#ifdef USE_ESCSERIAL
static void mspEscPassthroughFn(serialPort_t *serialPort)
{
    escEnablePassthrough(serialPort, escPortIndex, escMode);
}
#endif

static void mspFc4waySerialCommand(sbuf_t *dst, sbuf_t *src, mspPostProcessFnPtr *mspPostProcessFn)
{
    const unsigned int dataSize = sbufBytesRemaining(src);
    if (dataSize == 0) {
        // Legacy format

        escMode = ESC_4WAY;
    } else {
        escMode = sbufReadU8(src);
        escPortIndex = sbufReadU8(src);
    }

    switch (escMode) {
    case ESC_4WAY:
        // get channel number
        // switch all motor lines HI
        // reply with the count of ESC found
        sbufWriteU8(dst, esc4wayInit());

        if (mspPostProcessFn) {
            *mspPostProcessFn = esc4wayProcess;
        }
        break;

#ifdef USE_ESCSERIAL
    case PROTOCOL_SIMONK:
    case PROTOCOL_BLHELI:
    case PROTOCOL_KISS:
    case PROTOCOL_KISSALL:
    case PROTOCOL_CASTLE:
        if (escPortIndex < getMotorCount() || (escMode == PROTOCOL_KISS && escPortIndex == ALL_MOTORS)) {
            sbufWriteU8(dst, 1);

            if (mspPostProcessFn) {
                *mspPostProcessFn = mspEscPassthroughFn;
            }

            break;
        }
#endif
    default:
        sbufWriteU8(dst, 0);
    }
}
#endif //USE_SERIAL_4WAY_BLHELI_INTERFACE

static void mspRebootFn(serialPort_t *serialPort)
{
    UNUSED(serialPort);

#ifndef USE_OSD_SLAVE
    stopPwmAllMotors();
#endif
    systemReset();

    // control should never return here.
    while (true) ;
}

#ifndef USE_OSD_SLAVE
static void serializeSDCardSummaryReply(sbuf_t *dst)
{
#ifdef USE_SDCARD
    uint8_t flags = MSP_SDCARD_FLAG_SUPPORTTED;
    uint8_t state = 0;

    sbufWriteU8(dst, flags);

    // Merge the card and filesystem states together
    if (!sdcard_isInserted()) {
        state = MSP_SDCARD_STATE_NOT_PRESENT;
    } else if (!sdcard_isFunctional()) {
        state = MSP_SDCARD_STATE_FATAL;
    } else {
        switch (afatfs_getFilesystemState()) {
        case AFATFS_FILESYSTEM_STATE_READY:
            state = MSP_SDCARD_STATE_READY;
            break;

        case AFATFS_FILESYSTEM_STATE_INITIALIZATION:
            if (sdcard_isInitialized()) {
                state = MSP_SDCARD_STATE_FS_INIT;
            } else {
                state = MSP_SDCARD_STATE_CARD_INIT;
            }
            break;

        case AFATFS_FILESYSTEM_STATE_FATAL:
        case AFATFS_FILESYSTEM_STATE_UNKNOWN:
        default:
            state = MSP_SDCARD_STATE_FATAL;
            break;
        }
    }

    sbufWriteU8(dst, state);
    sbufWriteU8(dst, afatfs_getLastError());
    // Write free space and total space in kilobytes
    sbufWriteU32(dst, afatfs_getContiguousFreeSpace() / 1024);
    sbufWriteU32(dst, sdcard_getMetadata()->numBlocks / 2); // Block size is half a kilobyte
#else
    sbufWriteU8(dst, 0);
    sbufWriteU8(dst, 0);
    sbufWriteU8(dst, 0);
    sbufWriteU32(dst, 0);
    sbufWriteU32(dst, 0);
#endif
}

static void serializeDataflashSummaryReply(sbuf_t *dst)
{
#ifdef USE_FLASHFS
    const flashGeometry_t *geometry = flashfsGetGeometry();
    uint8_t flags = (flashfsIsReady() ? 1 : 0) | 2 /* FlashFS is supported */;

    sbufWriteU8(dst, flags);
    sbufWriteU32(dst, geometry->sectors);
    sbufWriteU32(dst, geometry->totalSize);
    sbufWriteU32(dst, flashfsGetOffset()); // Effectively the current number of bytes stored on the volume
#else
    sbufWriteU8(dst, 0); // FlashFS is neither ready nor supported
    sbufWriteU32(dst, 0);
    sbufWriteU32(dst, 0);
    sbufWriteU32(dst, 0);
#endif
}

#ifdef USE_FLASHFS
enum compressionType_e {
    NO_COMPRESSION,
    HUFFMAN
};

static void serializeDataflashReadReply(sbuf_t *dst, uint32_t address, const uint16_t size, bool useLegacyFormat, bool allowCompression)
{
    BUILD_BUG_ON(MSP_PORT_DATAFLASH_INFO_SIZE < 16);

    uint16_t readLen = size;
    const int bytesRemainingInBuf = sbufBytesRemaining(dst) - MSP_PORT_DATAFLASH_INFO_SIZE;
    if (readLen > bytesRemainingInBuf) {
        readLen = bytesRemainingInBuf;
    }
    // size will be lower than that requested if we reach end of volume
    const uint32_t flashfsSize = flashfsGetSize();
    if (readLen > flashfsSize - address) {
        // truncate the request
        readLen = flashfsSize - address;
    }
    sbufWriteU32(dst, address);

    // legacy format does not support compression
    const uint8_t compressionMethod = (!allowCompression || useLegacyFormat) ? NO_COMPRESSION : HUFFMAN;

    if (compressionMethod == NO_COMPRESSION) {
        if (!useLegacyFormat) {
            // new format supports variable read lengths
            sbufWriteU16(dst, readLen);
            sbufWriteU8(dst, 0); // placeholder for compression format
        }

        const int bytesRead = flashfsReadAbs(address, sbufPtr(dst), readLen);

        sbufAdvance(dst, bytesRead);

        if (useLegacyFormat) {
            // pad the buffer with zeros
            for (int i = bytesRead; i < size; i++) {
                sbufWriteU8(dst, 0);
            }
        }
    } else {
#ifdef USE_HUFFMAN
        // compress in 256-byte chunks
        const uint16_t READ_BUFFER_SIZE = 256;
        uint8_t readBuffer[READ_BUFFER_SIZE];

        huffmanState_t state = {
            .bytesWritten = 0,
            .outByte = sbufPtr(dst) + sizeof(uint16_t) + sizeof(uint8_t) + HUFFMAN_INFO_SIZE,
            .outBufLen = readLen,
            .outBit = 0x80,
        };
        *state.outByte = 0;

        uint16_t bytesReadTotal = 0;
        // read until output buffer overflows or flash is exhausted
        while (state.bytesWritten < state.outBufLen && address + bytesReadTotal < flashfsSize) {
            const int bytesRead = flashfsReadAbs(address + bytesReadTotal, readBuffer,
                MIN(sizeof(readBuffer), flashfsSize - address - bytesReadTotal));

            const int status = huffmanEncodeBufStreaming(&state, readBuffer, bytesRead, huffmanTable);
            if (status == -1) {
                // overflow
                break;
            }

            bytesReadTotal += bytesRead;
        }

        if (state.outBit != 0x80) {
            ++state.bytesWritten;
        }

        // header
        sbufWriteU16(dst, HUFFMAN_INFO_SIZE + state.bytesWritten);
        sbufWriteU8(dst, compressionMethod);
        // payload
        sbufWriteU16(dst, bytesReadTotal);
        sbufAdvance(dst, state.bytesWritten);
#endif
    }
}
#endif // USE_FLASHFS
#endif // USE_OSD_SLAVE

/*
 * Returns true if the command was processd, false otherwise.
 * May set mspPostProcessFunc to a function to be called once the command has been processed
 */
static bool mspCommonProcessOutCommand(uint8_t cmdMSP, sbuf_t *dst, mspPostProcessFnPtr *mspPostProcessFn)
{
    switch (cmdMSP) {
    case MSP_API_VERSION:
        sbufWriteU8(dst, MSP_PROTOCOL_VERSION);
        sbufWriteU8(dst, API_VERSION_MAJOR);
        sbufWriteU8(dst, API_VERSION_MINOR);
        break;

    case MSP_FC_VARIANT:
        sbufWriteData(dst, flightControllerIdentifier, FLIGHT_CONTROLLER_IDENTIFIER_LENGTH);
        break;

    case MSP_FC_VERSION:
        sbufWriteU8(dst, FC_VERSION_MAJOR);
        sbufWriteU8(dst, FC_VERSION_MINOR);
        sbufWriteU8(dst, FC_VERSION_PATCH_LEVEL);
        break;

    case MSP_BOARD_INFO:
        sbufWriteData(dst, systemConfig()->boardIdentifier, BOARD_IDENTIFIER_LENGTH);
#ifdef USE_HARDWARE_REVISION_DETECTION
        sbufWriteU16(dst, hardwareRevision);
#else
        sbufWriteU16(dst, 0); // No other build targets currently have hardware revision detection.
#endif
#ifdef USE_OSD_SLAVE
        sbufWriteU8(dst, 1);  // 1 == OSD
#else
#if defined(OSD) && defined(USE_MAX7456)
        sbufWriteU8(dst, 2);  // 2 == FC with OSD
#else
        sbufWriteU8(dst, 0);  // 0 == FC
#endif
#endif
        break;

    case MSP_BUILD_INFO:
        sbufWriteData(dst, buildDate, BUILD_DATE_LENGTH);
        sbufWriteData(dst, buildTime, BUILD_TIME_LENGTH);
        sbufWriteData(dst, shortGitRevision, GIT_SHORT_REVISION_LENGTH);
        break;

    case MSP_REBOOT:
        if (mspPostProcessFn) {
            *mspPostProcessFn = mspRebootFn;
        }
        break;

    case MSP_ANALOG:
        sbufWriteU8(dst, (uint8_t)constrain(getBatteryVoltage(), 0, 255));
        sbufWriteU16(dst, (uint16_t)constrain(getMAhDrawn(), 0, 0xFFFF)); // milliamp hours drawn from battery
#ifdef USE_OSD_SLAVE
        sbufWriteU16(dst, 0); // rssi
#else
        sbufWriteU16(dst, rssi);
#endif
        sbufWriteU16(dst, (int16_t)constrain(getAmperage(), -0x8000, 0x7FFF)); // send current in 0.01 A steps, range is -320A to 320A
        break;

    case MSP_DEBUG:
        // output some useful QA statistics
        // debug[x] = ((hse_value / 1000000) * 1000) + (SystemCoreClock / 1000000);         // XX0YY [crystal clock : core clock]

        for (int i = 0; i < DEBUG16_VALUE_COUNT; i++) {
            sbufWriteU16(dst, debug[i]);      // 4 variables are here for general monitoring purpose
        }
        break;

    case MSP_UID:
        sbufWriteU32(dst, U_ID_0);
        sbufWriteU32(dst, U_ID_1);
        sbufWriteU32(dst, U_ID_2);
        break;

    case MSP_FEATURE_CONFIG:
        sbufWriteU32(dst, featureMask());
        break;

#ifdef BEEPER
    case MSP_BEEPER_CONFIG:
        sbufWriteU32(dst, getBeeperOffMask());
        break;
#endif

    case MSP_BATTERY_STATE: {
        // battery characteristics
        sbufWriteU8(dst, (uint8_t)constrain(getBatteryCellCount(), 0, 255)); // 0 indicates battery not detected.
        sbufWriteU16(dst, batteryConfig()->batteryCapacity); // in mAh

        // battery state
        sbufWriteU8(dst, (uint8_t)constrain(getBatteryVoltage(), 0, 255)); // in 0.1V steps
        sbufWriteU16(dst, (uint16_t)constrain(getMAhDrawn(), 0, 0xFFFF)); // milliamp hours drawn from battery
        sbufWriteU16(dst, (int16_t)constrain(getAmperage(), -0x8000, 0x7FFF)); // send current in 0.01 A steps, range is -320A to 320A

        // battery alerts
        sbufWriteU8(dst, (uint8_t)getBatteryState());
        break;
    }

    case MSP_VOLTAGE_METERS: {
        // write out id and voltage meter values, once for each meter we support
        uint8_t count = supportedVoltageMeterCount;
#ifndef USE_OSD_SLAVE
        count = supportedVoltageMeterCount - (VOLTAGE_METER_ID_ESC_COUNT - getMotorCount());
#endif

        for (int i = 0; i < count; i++) {

            voltageMeter_t meter;
            uint8_t id = (uint8_t)voltageMeterIds[i];
            voltageMeterRead(id, &meter);

            sbufWriteU8(dst, id);
            sbufWriteU8(dst, (uint8_t)constrain(meter.filtered, 0, 255));
        }
        break;
    }

    case MSP_CURRENT_METERS: {
        // write out id and current meter values, once for each meter we support
<<<<<<< HEAD
        uint8_t count = supportedVoltageMeterCount;
#ifndef USE_OSD_SLAVE
        count = supportedVoltageMeterCount - (VOLTAGE_METER_ID_ESC_COUNT - getMotorCount());
=======
        uint8_t count = supportedCurrentMeterCount;
#ifndef USE_OSD_SLAVE
        count = supportedCurrentMeterCount - (VOLTAGE_METER_ID_ESC_COUNT - getMotorCount());
>>>>>>> ee482724
#endif
        for (int i = 0; i < count; i++) {

            currentMeter_t meter;
            uint8_t id = (uint8_t)currentMeterIds[i];
            currentMeterRead(id, &meter);

            sbufWriteU8(dst, id);
            sbufWriteU16(dst, (uint16_t)constrain(meter.mAhDrawn, 0, 0xFFFF)); // milliamp hours drawn from battery
            sbufWriteU16(dst, (uint16_t)constrain(meter.amperage * 10, 0, 0xFFFF)); // send amperage in 0.001 A steps (mA). Negative range is truncated to zero
        }
        break;
    }

    case MSP_VOLTAGE_METER_CONFIG:
        // by using a sensor type and a sub-frame length it's possible to configure any type of voltage meter,
        // e.g. an i2c/spi/can sensor or any sensor not built directly into the FC such as ESC/RX/SPort/SBus that has
        // different configuration requirements.
        BUILD_BUG_ON(VOLTAGE_SENSOR_ADC_VBAT != 0); // VOLTAGE_SENSOR_ADC_VBAT should be the first index,
        sbufWriteU8(dst, MAX_VOLTAGE_SENSOR_ADC); // voltage meters in payload
        for (int i = VOLTAGE_SENSOR_ADC_VBAT; i < MAX_VOLTAGE_SENSOR_ADC; i++) {
            const uint8_t adcSensorSubframeLength = 1 + 1 + 1 + 1 + 1; // length of id, type, vbatscale, vbatresdivval, vbatresdivmultipler, in bytes
            sbufWriteU8(dst, adcSensorSubframeLength); // ADC sensor sub-frame length

            sbufWriteU8(dst, voltageMeterADCtoIDMap[i]); // id of the sensor
            sbufWriteU8(dst, VOLTAGE_SENSOR_TYPE_ADC_RESISTOR_DIVIDER); // indicate the type of sensor that the next part of the payload is for

            sbufWriteU8(dst, voltageSensorADCConfig(i)->vbatscale);
            sbufWriteU8(dst, voltageSensorADCConfig(i)->vbatresdivval);
            sbufWriteU8(dst, voltageSensorADCConfig(i)->vbatresdivmultiplier);
        }
        // if we had any other voltage sensors, this is where we would output any needed configuration
        break;

    case MSP_CURRENT_METER_CONFIG: {
        // the ADC and VIRTUAL sensors have the same configuration requirements, however this API reflects
        // that this situation may change and allows us to support configuration of any current sensor with
        // specialist configuration requirements.

        int currentMeterCount = 1;

#ifdef USE_VIRTUAL_CURRENT_METER
        currentMeterCount++;
#endif
        sbufWriteU8(dst, currentMeterCount);

        const uint8_t adcSensorSubframeLength = 1 + 1 + 2 + 2; // length of id, type, scale, offset, in bytes
        sbufWriteU8(dst, adcSensorSubframeLength);
        sbufWriteU8(dst, CURRENT_METER_ID_BATTERY_1); // the id of the meter
        sbufWriteU8(dst, CURRENT_SENSOR_ADC); // indicate the type of sensor that the next part of the payload is for
        sbufWriteU16(dst, currentSensorADCConfig()->scale);
        sbufWriteU16(dst, currentSensorADCConfig()->offset);

#ifdef USE_VIRTUAL_CURRENT_METER
        const int8_t virtualSensorSubframeLength = 1 + 1 + 2 + 2; // length of id, type, scale, offset, in bytes
        sbufWriteU8(dst, virtualSensorSubframeLength);
        sbufWriteU8(dst, CURRENT_METER_ID_VIRTUAL_1); // the id of the meter
        sbufWriteU8(dst, CURRENT_SENSOR_VIRTUAL); // indicate the type of sensor that the next part of the payload is for
        sbufWriteU16(dst, currentSensorVirtualConfig()->scale);
        sbufWriteU16(dst, currentSensorVirtualConfig()->offset);
#endif

        // if we had any other current sensors, this is where we would output any needed configuration
        break;
    }

    case MSP_BATTERY_CONFIG:
        sbufWriteU8(dst, batteryConfig()->vbatmincellvoltage);
        sbufWriteU8(dst, batteryConfig()->vbatmaxcellvoltage);
        sbufWriteU8(dst, batteryConfig()->vbatwarningcellvoltage);
        sbufWriteU16(dst, batteryConfig()->batteryCapacity);
        sbufWriteU8(dst, batteryConfig()->voltageMeterSource);
        sbufWriteU8(dst, batteryConfig()->currentMeterSource);
        break;

    case MSP_TRANSPONDER_CONFIG: {
#ifdef TRANSPONDER
        // Backward compatibility to BFC 3.1.1 is lost for this message type
        sbufWriteU8(dst, TRANSPONDER_PROVIDER_COUNT);
        for (unsigned int i = 0; i < TRANSPONDER_PROVIDER_COUNT; i++) {
            sbufWriteU8(dst, transponderRequirements[i].provider);
            sbufWriteU8(dst, transponderRequirements[i].dataLength);
        }

        uint8_t provider = transponderConfig()->provider;
        sbufWriteU8(dst, provider);

        if (provider) {
            uint8_t requirementIndex = provider - 1;
            uint8_t providerDataLength = transponderRequirements[requirementIndex].dataLength;

            for (unsigned int i = 0; i < providerDataLength; i++) {
                sbufWriteU8(dst, transponderConfig()->data[i]);
            }
        }
#else
        sbufWriteU8(dst, 0); // no providers
#endif
        break;
    }

    case MSP_OSD_CONFIG: {
#define OSD_FLAGS_OSD_FEATURE           (1 << 0)
#define OSD_FLAGS_OSD_SLAVE             (1 << 1)
#define OSD_FLAGS_RESERVED_1            (1 << 2)
#define OSD_FLAGS_RESERVED_2            (1 << 3)
#define OSD_FLAGS_OSD_HARDWARE_MAX_7456 (1 << 4)

        uint8_t osdFlags = 0;
#if defined(OSD)
        osdFlags |= OSD_FLAGS_OSD_FEATURE;
#endif
#if defined(USE_OSD_SLAVE)
        osdFlags |= OSD_FLAGS_OSD_SLAVE;
#endif
#ifdef USE_MAX7456
        osdFlags |= OSD_FLAGS_OSD_HARDWARE_MAX_7456;
#endif

        sbufWriteU8(dst, osdFlags);

#ifdef USE_MAX7456
        // send video system (AUTO/PAL/NTSC)
        sbufWriteU8(dst, vcdProfile()->video_system);
#else
        sbufWriteU8(dst, 0);
#endif

#ifdef OSD
        // OSD specific, not applicable to OSD slaves.

        // Configuration
        sbufWriteU8(dst, osdConfig()->units);

        // Alarms
        sbufWriteU8(dst, osdConfig()->rssi_alarm);
        sbufWriteU16(dst, osdConfig()->cap_alarm);
        sbufWriteU16(dst, 0);
        sbufWriteU16(dst, osdConfig()->alt_alarm);

        // Element position and visibility
        for (int i = 0; i < OSD_ITEM_COUNT; i++) {
            sbufWriteU16(dst, osdConfig()->item_pos[i]);
        }

        // Post flight statistics
        sbufWriteU8(dst, OSD_STAT_COUNT);
        for (int i = 0; i < OSD_STAT_COUNT; i++ ) {
            sbufWriteU8(dst, osdConfig()->enabled_stats[i]);
        }

        // Timers
        sbufWriteU8(dst, OSD_TIMER_COUNT);
        for (int i = 0; i < OSD_TIMER_COUNT; i++) {
            sbufWriteU16(dst, osdConfig()->timers[i]);
        }
#endif
        break;
    }

    default:
        return false;
    }
    return true;
}

#ifdef USE_OSD_SLAVE
static bool mspOsdSlaveProcessOutCommand(uint8_t cmdMSP, sbuf_t *dst)
{
    switch (cmdMSP) {
    case MSP_STATUS_EX:
    case MSP_STATUS:
        sbufWriteU16(dst, getTaskDeltaTime(TASK_SERIAL));
#ifdef USE_I2C
        sbufWriteU16(dst, i2cGetErrorCounter());
#else
        sbufWriteU16(dst, 0);
#endif
        sbufWriteU16(dst, 0); // sensors
        sbufWriteU32(dst, 0); // flight modes
        sbufWriteU8(dst, 0); // profile
        sbufWriteU16(dst, constrain(averageSystemLoadPercent, 0, 100));
        if (cmdMSP == MSP_STATUS_EX) {
            sbufWriteU8(dst, 1); // max profiles
            sbufWriteU8(dst, 0); // control rate profile
        } else {
            sbufWriteU16(dst, 0); // gyro cycle time
        }
        break;

    default:
        return false;
    }
    return true;
}
#endif

#ifndef USE_OSD_SLAVE
static bool mspFcProcessOutCommand(uint8_t cmdMSP, sbuf_t *dst)
{
    switch (cmdMSP) {
    case MSP_STATUS_EX:
    case MSP_STATUS:
        {
            boxBitmask_t flightModeFlags;
            const int flagBits = packFlightModeFlags(&flightModeFlags);

            sbufWriteU16(dst, getTaskDeltaTime(TASK_GYROPID));
#ifdef USE_I2C
            sbufWriteU16(dst, i2cGetErrorCounter());
#else
            sbufWriteU16(dst, 0);
#endif
            sbufWriteU16(dst, sensors(SENSOR_ACC) | sensors(SENSOR_BARO) << 1 | sensors(SENSOR_MAG) << 2 | sensors(SENSOR_GPS) << 3 | sensors(SENSOR_SONAR) << 4 | sensors(SENSOR_GYRO) << 5);
            sbufWriteData(dst, &flightModeFlags, 4);        // unconditional part of flags, first 32 bits
            sbufWriteU8(dst, getCurrentPidProfileIndex());
            sbufWriteU16(dst, constrain(averageSystemLoadPercent, 0, 100));
            if (cmdMSP == MSP_STATUS_EX) {
                sbufWriteU8(dst, MAX_PROFILE_COUNT);
                sbufWriteU8(dst, getCurrentControlRateProfileIndex());
            } else {  // MSP_STATUS
                sbufWriteU16(dst, 0); // gyro cycle time
            }

            // write flightModeFlags header. Lowest 4 bits contain number of bytes that follow
            // header is emited even when all bits fit into 32 bits to allow future extension
            int byteCount = (flagBits - 32 + 7) / 8;        // 32 already stored, round up
            byteCount = constrain(byteCount, 0, 15);        // limit to 16 bytes (128 bits)
            sbufWriteU8(dst, byteCount);
            sbufWriteData(dst, ((uint8_t*)&flightModeFlags) + 4, byteCount);

            // Write arming disable flags
            // 1 byte, flag count
            sbufWriteU8(dst, NUM_ARMING_DISABLE_FLAGS);
            // 4 bytes, flags
            uint32_t armingDisableFlags = getArmingDisableFlags();
            sbufWriteU32(dst, armingDisableFlags);
        }
        break;

    case MSP_RAW_IMU:
        {
            // Hack scale due to choice of units for sensor data in multiwii

            uint8_t scale;

            if (acc.dev.acc_1G > 512*4) {
                scale = 8;
            } else if (acc.dev.acc_1G >= 512) {
                scale = 4;
            } else {
                scale = 1;
            }

            for (int i = 0; i < 3; i++) {
                sbufWriteU16(dst, acc.accSmooth[i] / scale);
            }
            for (int i = 0; i < 3; i++) {
                sbufWriteU16(dst, gyroRateDps(i));
            }
            for (int i = 0; i < 3; i++) {
                sbufWriteU16(dst, mag.magADC[i]);
            }
        }
        break;

    case MSP_NAME:
        {
            const int nameLen = strlen(pilotConfig()->name);
            for (int i = 0; i < nameLen; i++) {
                sbufWriteU8(dst, pilotConfig()->name[i]);
            }
        }
        break;

#ifdef USE_SERVOS
    case MSP_SERVO:
        sbufWriteData(dst, &servo, MAX_SUPPORTED_SERVOS * 2);
        break;
    case MSP_SERVO_CONFIGURATIONS:
        for (int i = 0; i < MAX_SUPPORTED_SERVOS; i++) {
            sbufWriteU16(dst, servoParams(i)->min);
            sbufWriteU16(dst, servoParams(i)->max);
            sbufWriteU16(dst, servoParams(i)->middle);
            sbufWriteU8(dst, servoParams(i)->rate);
            sbufWriteU8(dst, servoParams(i)->forwardFromChannel);
            sbufWriteU32(dst, servoParams(i)->reversedSources);
        }
        break;

    case MSP_SERVO_MIX_RULES:
        for (int i = 0; i < MAX_SERVO_RULES; i++) {
            sbufWriteU8(dst, customServoMixers(i)->targetChannel);
            sbufWriteU8(dst, customServoMixers(i)->inputSource);
            sbufWriteU8(dst, customServoMixers(i)->rate);
            sbufWriteU8(dst, customServoMixers(i)->speed);
            sbufWriteU8(dst, customServoMixers(i)->min);
            sbufWriteU8(dst, customServoMixers(i)->max);
            sbufWriteU8(dst, customServoMixers(i)->box);
        }
        break;
#endif

    case MSP_MOTOR:
        for (unsigned i = 0; i < 8; i++) {
            if (i >= MAX_SUPPORTED_MOTORS || !pwmGetMotors()[i].enabled) {
                sbufWriteU16(dst, 0);
                continue;
            }

            sbufWriteU16(dst, convertMotorToExternal(motor[i]));
        }
        break;

    case MSP_RC:
        for (int i = 0; i < rxRuntimeConfig.channelCount; i++) {
            sbufWriteU16(dst, rcData[i]);
        }
        break;

    case MSP_ATTITUDE:
        sbufWriteU16(dst, attitude.values.roll);
        sbufWriteU16(dst, attitude.values.pitch);
        sbufWriteU16(dst, DECIDEGREES_TO_DEGREES(attitude.values.yaw));
        break;

    case MSP_ALTITUDE:
#if defined(BARO) || defined(SONAR)
        sbufWriteU32(dst, getEstimatedAltitude());
#else
        sbufWriteU32(dst, 0);
#endif
        sbufWriteU16(dst, getEstimatedVario());
        break;

    case MSP_SONAR_ALTITUDE:
#if defined(SONAR)
        sbufWriteU32(dst, sonarGetLatestAltitude());
#else
        sbufWriteU32(dst, 0);
#endif
        break;

    case MSP_BOARD_ALIGNMENT_CONFIG:
        sbufWriteU16(dst, boardAlignment()->rollDegrees);
        sbufWriteU16(dst, boardAlignment()->pitchDegrees);
        sbufWriteU16(dst, boardAlignment()->yawDegrees);
        break;

    case MSP_ARMING_CONFIG:
        sbufWriteU8(dst, armingConfig()->auto_disarm_delay);
        sbufWriteU8(dst, armingConfig()->disarm_kill_switch);
        break;

    case MSP_RC_TUNING:
        sbufWriteU8(dst, currentControlRateProfile->rcRate8);
        sbufWriteU8(dst, currentControlRateProfile->rcExpo8);
        for (int i = 0 ; i < 3; i++) {
            sbufWriteU8(dst, currentControlRateProfile->rates[i]); // R,P,Y see flight_dynamics_index_t
        }
        sbufWriteU8(dst, currentControlRateProfile->dynThrPID);
        sbufWriteU8(dst, currentControlRateProfile->thrMid8);
        sbufWriteU8(dst, currentControlRateProfile->thrExpo8);
        sbufWriteU16(dst, currentControlRateProfile->tpa_breakpoint);
        sbufWriteU8(dst, currentControlRateProfile->rcYawExpo8);
        sbufWriteU8(dst, currentControlRateProfile->rcYawRate8);
        break;

    case MSP_PID:
        for (int i = 0; i < PID_ITEM_COUNT; i++) {
            sbufWriteU8(dst, currentPidProfile->pid[i].P);
            sbufWriteU8(dst, currentPidProfile->pid[i].I);
            sbufWriteU8(dst, currentPidProfile->pid[i].D);
        }
        break;

    case MSP_PIDNAMES:
        for (const char *c = pidnames; *c; c++) {
            sbufWriteU8(dst, *c);
        }
        break;

    case MSP_PID_CONTROLLER:
        sbufWriteU8(dst, PID_CONTROLLER_BETAFLIGHT);
        break;

    case MSP_MODE_RANGES:
        for (int i = 0; i < MAX_MODE_ACTIVATION_CONDITION_COUNT; i++) {
            const modeActivationCondition_t *mac = modeActivationConditions(i);
            const box_t *box = findBoxByBoxId(mac->modeId);
            sbufWriteU8(dst, box->permanentId);
            sbufWriteU8(dst, mac->auxChannelIndex);
            sbufWriteU8(dst, mac->range.startStep);
            sbufWriteU8(dst, mac->range.endStep);
        }
        break;

    case MSP_ADJUSTMENT_RANGES:
        for (int i = 0; i < MAX_ADJUSTMENT_RANGE_COUNT; i++) {
            const adjustmentRange_t *adjRange = adjustmentRanges(i);
            sbufWriteU8(dst, adjRange->adjustmentIndex);
            sbufWriteU8(dst, adjRange->auxChannelIndex);
            sbufWriteU8(dst, adjRange->range.startStep);
            sbufWriteU8(dst, adjRange->range.endStep);
            sbufWriteU8(dst, adjRange->adjustmentFunction);
            sbufWriteU8(dst, adjRange->auxSwitchChannelIndex);
        }
        break;

    case MSP_MOTOR_CONFIG:
        sbufWriteU16(dst, motorConfig()->minthrottle);
        sbufWriteU16(dst, motorConfig()->maxthrottle);
        sbufWriteU16(dst, motorConfig()->mincommand);
        break;

#ifdef MAG
    case MSP_COMPASS_CONFIG:
        sbufWriteU16(dst, compassConfig()->mag_declination / 10);
        break;
#endif

#ifdef GPS
    case MSP_GPS_CONFIG:
        sbufWriteU8(dst, gpsConfig()->provider);
        sbufWriteU8(dst, gpsConfig()->sbasMode);
        sbufWriteU8(dst, gpsConfig()->autoConfig);
        sbufWriteU8(dst, gpsConfig()->autoBaud);
        break;

    case MSP_RAW_GPS:
        sbufWriteU8(dst, STATE(GPS_FIX));
        sbufWriteU8(dst, gpsSol.numSat);
        sbufWriteU32(dst, gpsSol.llh.lat);
        sbufWriteU32(dst, gpsSol.llh.lon);
        sbufWriteU16(dst, gpsSol.llh.alt);
        sbufWriteU16(dst, gpsSol.groundSpeed);
        sbufWriteU16(dst, gpsSol.groundCourse);
        break;

    case MSP_COMP_GPS:
        sbufWriteU16(dst, GPS_distanceToHome);
        sbufWriteU16(dst, GPS_directionToHome);
        sbufWriteU8(dst, GPS_update & 1);
        break;

    case MSP_GPSSVINFO:
        sbufWriteU8(dst, GPS_numCh);
       for (int i = 0; i < GPS_numCh; i++) {
           sbufWriteU8(dst, GPS_svinfo_chn[i]);
           sbufWriteU8(dst, GPS_svinfo_svid[i]);
           sbufWriteU8(dst, GPS_svinfo_quality[i]);
           sbufWriteU8(dst, GPS_svinfo_cno[i]);
       }
        break;
#endif

    case MSP_ACC_TRIM:
        sbufWriteU16(dst, accelerometerConfig()->accelerometerTrims.values.pitch);
        sbufWriteU16(dst, accelerometerConfig()->accelerometerTrims.values.roll);
        break;

    case MSP_MIXER_CONFIG:
        sbufWriteU8(dst, mixerConfig()->mixerMode);
        sbufWriteU8(dst, mixerConfig()->yaw_motors_reversed);
        break;

    case MSP_RX_CONFIG:
        sbufWriteU8(dst, rxConfig()->serialrx_provider);
        sbufWriteU16(dst, rxConfig()->maxcheck);
        sbufWriteU16(dst, rxConfig()->midrc);
        sbufWriteU16(dst, rxConfig()->mincheck);
        sbufWriteU8(dst, rxConfig()->spektrum_sat_bind);
        sbufWriteU16(dst, rxConfig()->rx_min_usec);
        sbufWriteU16(dst, rxConfig()->rx_max_usec);
        sbufWriteU8(dst, rxConfig()->rcInterpolation);
        sbufWriteU8(dst, rxConfig()->rcInterpolationInterval);
        sbufWriteU16(dst, rxConfig()->airModeActivateThreshold);
        sbufWriteU8(dst, rxConfig()->rx_spi_protocol);
        sbufWriteU32(dst, rxConfig()->rx_spi_id);
        sbufWriteU8(dst, rxConfig()->rx_spi_rf_channel_count);
        sbufWriteU8(dst, rxConfig()->fpvCamAngleDegrees);
        break;

    case MSP_FAILSAFE_CONFIG:
        sbufWriteU8(dst, failsafeConfig()->failsafe_delay);
        sbufWriteU8(dst, failsafeConfig()->failsafe_off_delay);
        sbufWriteU16(dst, failsafeConfig()->failsafe_throttle);
        sbufWriteU8(dst, failsafeConfig()->failsafe_kill_switch);
        sbufWriteU16(dst, failsafeConfig()->failsafe_throttle_low_delay);
        sbufWriteU8(dst, failsafeConfig()->failsafe_procedure);
        break;

    case MSP_RXFAIL_CONFIG:
        for (int i = 0; i < rxRuntimeConfig.channelCount; i++) {
            sbufWriteU8(dst, rxFailsafeChannelConfigs(i)->mode);
            sbufWriteU16(dst, RXFAIL_STEP_TO_CHANNEL_VALUE(rxFailsafeChannelConfigs(i)->step));
        }
        break;

    case MSP_RSSI_CONFIG:
        sbufWriteU8(dst, rxConfig()->rssi_channel);
        break;

    case MSP_RX_MAP:
        sbufWriteData(dst, rxConfig()->rcmap, RX_MAPPABLE_CHANNEL_COUNT);
        break;

    case MSP_BF_CONFIG:
        sbufWriteU8(dst, mixerConfig()->mixerMode);

        sbufWriteU32(dst, featureMask());

        sbufWriteU8(dst, rxConfig()->serialrx_provider);

        sbufWriteU16(dst, boardAlignment()->rollDegrees);
        sbufWriteU16(dst, boardAlignment()->pitchDegrees);
        sbufWriteU16(dst, boardAlignment()->yawDegrees);

        sbufWriteU16(dst, 0); // was currentMeterScale, see MSP_CURRENT_METER_CONFIG
        sbufWriteU16(dst, 0); //was currentMeterOffset, see MSP_CURRENT_METER_CONFIG
        break;

    case MSP_CF_SERIAL_CONFIG:
        for (int i = 0; i < SERIAL_PORT_COUNT; i++) {
            if (!serialIsPortAvailable(serialConfig()->portConfigs[i].identifier)) {
                continue;
            };
            sbufWriteU8(dst, serialConfig()->portConfigs[i].identifier);
            sbufWriteU16(dst, serialConfig()->portConfigs[i].functionMask);
            sbufWriteU8(dst, serialConfig()->portConfigs[i].msp_baudrateIndex);
            sbufWriteU8(dst, serialConfig()->portConfigs[i].gps_baudrateIndex);
            sbufWriteU8(dst, serialConfig()->portConfigs[i].telemetry_baudrateIndex);
            sbufWriteU8(dst, serialConfig()->portConfigs[i].blackbox_baudrateIndex);
        }
        break;

#ifdef LED_STRIP
    case MSP_LED_COLORS:
        for (int i = 0; i < LED_CONFIGURABLE_COLOR_COUNT; i++) {
            const hsvColor_t *color = &ledStripConfig()->colors[i];
            sbufWriteU16(dst, color->h);
            sbufWriteU8(dst, color->s);
            sbufWriteU8(dst, color->v);
        }
        break;

    case MSP_LED_STRIP_CONFIG:
        for (int i = 0; i < LED_MAX_STRIP_LENGTH; i++) {
            const ledConfig_t *ledConfig = &ledStripConfig()->ledConfigs[i];
            sbufWriteU32(dst, *ledConfig);
        }
        break;

    case MSP_LED_STRIP_MODECOLOR:
        for (int i = 0; i < LED_MODE_COUNT; i++) {
            for (int j = 0; j < LED_DIRECTION_COUNT; j++) {
                sbufWriteU8(dst, i);
                sbufWriteU8(dst, j);
                sbufWriteU8(dst, ledStripConfig()->modeColors[i].color[j]);
            }
        }

        for (int j = 0; j < LED_SPECIAL_COLOR_COUNT; j++) {
            sbufWriteU8(dst, LED_MODE_COUNT);
            sbufWriteU8(dst, j);
            sbufWriteU8(dst, ledStripConfig()->specialColors.color[j]);
        }

        sbufWriteU8(dst, LED_AUX_CHANNEL);
        sbufWriteU8(dst, 0);
        sbufWriteU8(dst, ledStripConfig()->ledstrip_aux_channel);
        break;
#endif

    case MSP_DATAFLASH_SUMMARY:
        serializeDataflashSummaryReply(dst);
        break;

    case MSP_BLACKBOX_CONFIG:
#ifdef BLACKBOX
        sbufWriteU8(dst, 1); //Blackbox supported
        sbufWriteU8(dst, blackboxConfig()->device);
        sbufWriteU8(dst, blackboxGetRateNum());
        sbufWriteU8(dst, blackboxGetRateDenom());
<<<<<<< HEAD
        sbufWriteU8(dst, blackboxConfig()->p_denom);
=======
        sbufWriteU16(dst, blackboxConfig()->p_denom);
>>>>>>> ee482724
#else
        sbufWriteU8(dst, 0); // Blackbox not supported
        sbufWriteU8(dst, 0);
        sbufWriteU8(dst, 0);
        sbufWriteU8(dst, 0);
<<<<<<< HEAD
        sbufWriteU8(dst, 0);
=======
        sbufWriteU16(dst, 0);
>>>>>>> ee482724
#endif
        break;

    case MSP_SDCARD_SUMMARY:
        serializeSDCardSummaryReply(dst);
        break;

    case MSP_MOTOR_3D_CONFIG:
        sbufWriteU16(dst, flight3DConfig()->deadband3d_low);
        sbufWriteU16(dst, flight3DConfig()->deadband3d_high);
        sbufWriteU16(dst, flight3DConfig()->neutral3d);
        break;

    case MSP_RC_DEADBAND:
        sbufWriteU8(dst, rcControlsConfig()->deadband);
        sbufWriteU8(dst, rcControlsConfig()->yaw_deadband);
        sbufWriteU8(dst, rcControlsConfig()->alt_hold_deadband);
        sbufWriteU16(dst, flight3DConfig()->deadband3d_throttle);
        break;

    case MSP_SENSOR_ALIGNMENT:
        sbufWriteU8(dst, gyroConfig()->gyro_align);
        sbufWriteU8(dst, accelerometerConfig()->acc_align);
        sbufWriteU8(dst, compassConfig()->mag_align);
        break;

    case MSP_ADVANCED_CONFIG:
        if (gyroConfig()->gyro_lpf) {
            sbufWriteU8(dst, 8); // If gyro_lpf != OFF then looptime is set to 1000
            sbufWriteU8(dst, 1);
        } else {
            sbufWriteU8(dst, gyroConfig()->gyro_sync_denom);
            sbufWriteU8(dst, pidConfig()->pid_process_denom);
        }
        sbufWriteU8(dst, motorConfig()->dev.useUnsyncedPwm);
        sbufWriteU8(dst, motorConfig()->dev.motorPwmProtocol);
        sbufWriteU16(dst, motorConfig()->dev.motorPwmRate);
        sbufWriteU16(dst, motorConfig()->digitalIdleOffsetValue);
        sbufWriteU8(dst, gyroConfig()->gyro_use_32khz);
        sbufWriteU8(dst, motorConfig()->dev.motorPwmInversion);
        break;

    case MSP_FILTER_CONFIG :
        sbufWriteU8(dst, gyroConfig()->gyro_soft_lpf_hz);
        sbufWriteU16(dst, currentPidProfile->dterm_lpf_hz);
        sbufWriteU16(dst, currentPidProfile->yaw_lpf_hz);
        sbufWriteU16(dst, gyroConfig()->gyro_soft_notch_hz_1);
        sbufWriteU16(dst, gyroConfig()->gyro_soft_notch_cutoff_1);
        sbufWriteU16(dst, currentPidProfile->dterm_notch_hz);
        sbufWriteU16(dst, currentPidProfile->dterm_notch_cutoff);
        sbufWriteU16(dst, gyroConfig()->gyro_soft_notch_hz_2);
        sbufWriteU16(dst, gyroConfig()->gyro_soft_notch_cutoff_2);
        sbufWriteU8(dst, currentPidProfile->dterm_filter_type);
        break;

    case MSP_PID_ADVANCED:
        sbufWriteU16(dst, 0);
        sbufWriteU16(dst, 0);
        sbufWriteU16(dst, 0); // was pidProfile.yaw_p_limit
        sbufWriteU8(dst, 0); // reserved
        sbufWriteU8(dst, currentPidProfile->vbatPidCompensation);
        sbufWriteU8(dst, currentPidProfile->setpointRelaxRatio);
        sbufWriteU8(dst, currentPidProfile->dtermSetpointWeight);
        sbufWriteU8(dst, 0); // reserved
        sbufWriteU8(dst, 0); // reserved
        sbufWriteU8(dst, 0); // reserved
        sbufWriteU16(dst, currentPidProfile->rateAccelLimit);
        sbufWriteU16(dst, currentPidProfile->yawRateAccelLimit);
        sbufWriteU8(dst, currentPidProfile->levelAngleLimit);
        sbufWriteU8(dst, currentPidProfile->levelSensitivity);
        sbufWriteU16(dst, currentPidProfile->itermThrottleThreshold);
        sbufWriteU16(dst, currentPidProfile->itermAcceleratorGain);
        break;

    case MSP_SENSOR_CONFIG:
        sbufWriteU8(dst, accelerometerConfig()->acc_hardware);
        sbufWriteU8(dst, barometerConfig()->baro_hardware);
        sbufWriteU8(dst, compassConfig()->mag_hardware);
        break;

#if defined(VTX_COMMON)
    case MSP_VTX_CONFIG:
        {
            uint8_t deviceType = vtxCommonGetDeviceType();
            if (deviceType != VTXDEV_UNKNOWN) {

                uint8_t band=0, channel=0;
                vtxCommonGetBandAndChannel(&band,&channel);

                uint8_t powerIdx=0; // debug
                vtxCommonGetPowerIndex(&powerIdx);

                uint8_t pitmode=0;
                vtxCommonGetPitMode(&pitmode);

                sbufWriteU8(dst, deviceType);
                sbufWriteU8(dst, band);
                sbufWriteU8(dst, channel);
                sbufWriteU8(dst, powerIdx);
                sbufWriteU8(dst, pitmode);
                // future extensions here...
            }
            else {
                sbufWriteU8(dst, VTXDEV_UNKNOWN); // no VTX detected
            }
        }
#endif
        break;

    default:
        return false;
    }
    return true;
}

static mspResult_e mspFcProcessOutCommandWithArg(uint8_t cmdMSP, sbuf_t *arg, sbuf_t *dst)
{
    switch (cmdMSP) {
    case MSP_BOXNAMES:
        {
            const int page = sbufBytesRemaining(arg) ? sbufReadU8(arg) : 0;
            serializeBoxReply(dst, page, &serializeBoxNameFn);
        }
        break;
    case MSP_BOXIDS:
        {
            const int page = sbufBytesRemaining(arg) ? sbufReadU8(arg) : 0;
            serializeBoxReply(dst, page, &serializeBoxPermanentIdFn);
        }
        break;
    default:
        return MSP_RESULT_CMD_UNKNOWN;
    }
    return MSP_RESULT_ACK;
}
#endif

#ifdef GPS
static void mspFcWpCommand(sbuf_t *dst, sbuf_t *src)
{
    uint8_t wp_no;
    int32_t lat = 0, lon = 0;
    wp_no = sbufReadU8(src);    // get the wp number
    if (wp_no == 0) {
        lat = GPS_home[LAT];
        lon = GPS_home[LON];
    } else if (wp_no == 16) {
        lat = GPS_hold[LAT];
        lon = GPS_hold[LON];
    }
    sbufWriteU8(dst, wp_no);
    sbufWriteU32(dst, lat);
    sbufWriteU32(dst, lon);
    sbufWriteU32(dst, AltHold);           // altitude (cm) will come here -- temporary implementation to test feature with apps
    sbufWriteU16(dst, 0);                 // heading  will come here (deg)
    sbufWriteU16(dst, 0);                 // time to stay (ms) will come here
    sbufWriteU8(dst, 0);                  // nav flag will come here
}
#endif

#ifdef USE_FLASHFS
static void mspFcDataFlashReadCommand(sbuf_t *dst, sbuf_t *src)
{
    const unsigned int dataSize = sbufBytesRemaining(src);
    const uint32_t readAddress = sbufReadU32(src);
    uint16_t readLength;
    bool allowCompression = false;
    bool useLegacyFormat;
    if (dataSize >= sizeof(uint32_t) + sizeof(uint16_t)) {
        readLength = sbufReadU16(src);
        if (sbufBytesRemaining(src)) {
            allowCompression = sbufReadU8(src);
        }
        useLegacyFormat = false;
    } else {
        readLength = 128;
        useLegacyFormat = true;
    }

    serializeDataflashReadReply(dst, readAddress, readLength, useLegacyFormat, allowCompression);
}
#endif

#ifdef USE_OSD_SLAVE
static mspResult_e mspOsdSlaveProcessInCommand(uint8_t cmdMSP, sbuf_t *src) {
    UNUSED(cmdMSP);
    UNUSED(src);
    return MSP_RESULT_ERROR;
}
#endif

#ifndef USE_OSD_SLAVE
static mspResult_e mspFcProcessInCommand(uint8_t cmdMSP, sbuf_t *src)
{
    uint32_t i;
    uint8_t value;
    const unsigned int dataSize = sbufBytesRemaining(src);
#ifdef GPS
    uint8_t wp_no;
    int32_t lat = 0, lon = 0, alt = 0;
#endif
    switch (cmdMSP) {
    case MSP_SELECT_SETTING:
        value = sbufReadU8(src);
        if ((value & RATEPROFILE_MASK) == 0) {
            if (!ARMING_FLAG(ARMED)) {
                if (value >= MAX_PROFILE_COUNT) {
                    value = 0;
                }
                changePidProfile(value);
            }
        } else {
            value = value & ~RATEPROFILE_MASK;

            if (value >= CONTROL_RATE_PROFILE_COUNT) {
                value = 0;
            }
            changeControlRateProfile(value);
        }
        break;

#if defined(GPS) || defined(MAG)
    case MSP_SET_HEADING:
        magHold = sbufReadU16(src);
        break;
#endif

    case MSP_SET_RAW_RC:
#ifdef USE_RX_MSP
        {
            uint8_t channelCount = dataSize / sizeof(uint16_t);
            if (channelCount > MAX_SUPPORTED_RC_CHANNEL_COUNT) {
                return MSP_RESULT_ERROR;
            } else {
                uint16_t frame[MAX_SUPPORTED_RC_CHANNEL_COUNT];
                for (int i = 0; i < channelCount; i++) {
                    frame[i] = sbufReadU16(src);
                }
                rxMspFrameReceive(frame, channelCount);
            }
        }
#endif
        break;
    case MSP_SET_ACC_TRIM:
        accelerometerConfigMutable()->accelerometerTrims.values.pitch = sbufReadU16(src);
        accelerometerConfigMutable()->accelerometerTrims.values.roll  = sbufReadU16(src);
        break;
    case MSP_SET_ARMING_CONFIG:
        armingConfigMutable()->auto_disarm_delay = sbufReadU8(src);
        armingConfigMutable()->disarm_kill_switch = sbufReadU8(src);
        break;

    case MSP_SET_PID_CONTROLLER:
        break;

    case MSP_SET_PID:
        for (int i = 0; i < PID_ITEM_COUNT; i++) {
            currentPidProfile->pid[i].P = sbufReadU8(src);
            currentPidProfile->pid[i].I = sbufReadU8(src);
            currentPidProfile->pid[i].D = sbufReadU8(src);
        }
        pidInitConfig(currentPidProfile);
        break;

    case MSP_SET_MODE_RANGE:
        i = sbufReadU8(src);
        if (i < MAX_MODE_ACTIVATION_CONDITION_COUNT) {
            modeActivationCondition_t *mac = modeActivationConditionsMutable(i);
            i = sbufReadU8(src);
            const box_t *box = findBoxByPermanentId(i);
            if (box) {
                mac->modeId = box->boxId;
                mac->auxChannelIndex = sbufReadU8(src);
                mac->range.startStep = sbufReadU8(src);
                mac->range.endStep = sbufReadU8(src);

                useRcControlsConfig(currentPidProfile);
            } else {
                return MSP_RESULT_ERROR;
            }
        } else {
            return MSP_RESULT_ERROR;
        }
        break;

    case MSP_SET_ADJUSTMENT_RANGE:
        i = sbufReadU8(src);
        if (i < MAX_ADJUSTMENT_RANGE_COUNT) {
            adjustmentRange_t *adjRange = adjustmentRangesMutable(i);
            i = sbufReadU8(src);
            if (i < MAX_SIMULTANEOUS_ADJUSTMENT_COUNT) {
                adjRange->adjustmentIndex = i;
                adjRange->auxChannelIndex = sbufReadU8(src);
                adjRange->range.startStep = sbufReadU8(src);
                adjRange->range.endStep = sbufReadU8(src);
                adjRange->adjustmentFunction = sbufReadU8(src);
                adjRange->auxSwitchChannelIndex = sbufReadU8(src);
            } else {
                return MSP_RESULT_ERROR;
            }
        } else {
            return MSP_RESULT_ERROR;
        }
        break;

    case MSP_SET_RC_TUNING:
        if (sbufBytesRemaining(src) >= 10) {
            currentControlRateProfile->rcRate8 = sbufReadU8(src);
            currentControlRateProfile->rcExpo8 = sbufReadU8(src);
            for (int i = 0; i < 3; i++) {
                value = sbufReadU8(src);
                currentControlRateProfile->rates[i] = MIN(value, i == FD_YAW ? CONTROL_RATE_CONFIG_YAW_RATE_MAX : CONTROL_RATE_CONFIG_ROLL_PITCH_RATE_MAX);
            }
            value = sbufReadU8(src);
            currentControlRateProfile->dynThrPID = MIN(value, CONTROL_RATE_CONFIG_TPA_MAX);
            currentControlRateProfile->thrMid8 = sbufReadU8(src);
            currentControlRateProfile->thrExpo8 = sbufReadU8(src);
            currentControlRateProfile->tpa_breakpoint = sbufReadU16(src);
            if (sbufBytesRemaining(src) >= 1) {
                currentControlRateProfile->rcYawExpo8 = sbufReadU8(src);
            }
            if (sbufBytesRemaining(src) >= 1) {
                currentControlRateProfile->rcYawRate8 = sbufReadU8(src);
            }
            generateThrottleCurve();
        } else {
            return MSP_RESULT_ERROR;
        }
        break;

    case MSP_SET_MOTOR_CONFIG:
        motorConfigMutable()->minthrottle = sbufReadU16(src);
        motorConfigMutable()->maxthrottle = sbufReadU16(src);
        motorConfigMutable()->mincommand = sbufReadU16(src);
        break;

#ifdef GPS
    case MSP_SET_GPS_CONFIG:
        gpsConfigMutable()->provider = sbufReadU8(src);
        gpsConfigMutable()->sbasMode = sbufReadU8(src);
        gpsConfigMutable()->autoConfig = sbufReadU8(src);
        gpsConfigMutable()->autoBaud = sbufReadU8(src);
        break;
#endif

#ifdef MAG
    case MSP_SET_COMPASS_CONFIG:
        compassConfigMutable()->mag_declination = sbufReadU16(src) * 10;
        break;
#endif

    case MSP_SET_MOTOR:
        for (int i = 0; i < getMotorCount(); i++) {
            motor_disarmed[i] = convertExternalToMotor(sbufReadU16(src));
        }
        break;

    case MSP_SET_SERVO_CONFIGURATION:
#ifdef USE_SERVOS
        if (dataSize != 1 + 12) {
            return MSP_RESULT_ERROR;
        }
        i = sbufReadU8(src);
        if (i >= MAX_SUPPORTED_SERVOS) {
            return MSP_RESULT_ERROR;
        } else {
            servoParamsMutable(i)->min = sbufReadU16(src);
            servoParamsMutable(i)->max = sbufReadU16(src);
            servoParamsMutable(i)->middle = sbufReadU16(src);
            servoParamsMutable(i)->rate = sbufReadU8(src);
            servoParamsMutable(i)->forwardFromChannel = sbufReadU8(src);
            servoParamsMutable(i)->reversedSources = sbufReadU32(src);
        }
#endif
        break;

    case MSP_SET_SERVO_MIX_RULE:
#ifdef USE_SERVOS
        i = sbufReadU8(src);
        if (i >= MAX_SERVO_RULES) {
            return MSP_RESULT_ERROR;
        } else {
            customServoMixersMutable(i)->targetChannel = sbufReadU8(src);
            customServoMixersMutable(i)->inputSource = sbufReadU8(src);
            customServoMixersMutable(i)->rate = sbufReadU8(src);
            customServoMixersMutable(i)->speed = sbufReadU8(src);
            customServoMixersMutable(i)->min = sbufReadU8(src);
            customServoMixersMutable(i)->max = sbufReadU8(src);
            customServoMixersMutable(i)->box = sbufReadU8(src);
            loadCustomServoMixer();
        }
#endif
        break;

    case MSP_SET_MOTOR_3D_CONFIG:
        flight3DConfigMutable()->deadband3d_low = sbufReadU16(src);
        flight3DConfigMutable()->deadband3d_high = sbufReadU16(src);
        flight3DConfigMutable()->neutral3d = sbufReadU16(src);
        break;

    case MSP_SET_RC_DEADBAND:
        rcControlsConfigMutable()->deadband = sbufReadU8(src);
        rcControlsConfigMutable()->yaw_deadband = sbufReadU8(src);
        rcControlsConfigMutable()->alt_hold_deadband = sbufReadU8(src);
        flight3DConfigMutable()->deadband3d_throttle = sbufReadU16(src);
        break;

    case MSP_SET_RESET_CURR_PID:
        resetPidProfile(currentPidProfile);
        break;
    case MSP_SET_SENSOR_ALIGNMENT:
        gyroConfigMutable()->gyro_align = sbufReadU8(src);
        accelerometerConfigMutable()->acc_align = sbufReadU8(src);
        compassConfigMutable()->mag_align = sbufReadU8(src);
        break;

    case MSP_SET_ADVANCED_CONFIG:
        gyroConfigMutable()->gyro_sync_denom = sbufReadU8(src);
        pidConfigMutable()->pid_process_denom = sbufReadU8(src);
        motorConfigMutable()->dev.useUnsyncedPwm = sbufReadU8(src);
#ifdef USE_DSHOT
        motorConfigMutable()->dev.motorPwmProtocol = constrain(sbufReadU8(src), 0, PWM_TYPE_MAX - 1);
#else
        motorConfigMutable()->dev.motorPwmProtocol = constrain(sbufReadU8(src), 0, PWM_TYPE_BRUSHED);
#endif
        motorConfigMutable()->dev.motorPwmRate = sbufReadU16(src);
        if (sbufBytesRemaining(src) >= 2) {
            motorConfigMutable()->digitalIdleOffsetValue = sbufReadU16(src);
        }
        if (sbufBytesRemaining(src)) {
            gyroConfigMutable()->gyro_use_32khz = sbufReadU8(src);
        }
        validateAndFixGyroConfig();

        if (sbufBytesRemaining(src)) {
            motorConfigMutable()->dev.motorPwmInversion = sbufReadU8(src);
        }
        break;

    case MSP_SET_FILTER_CONFIG:
        gyroConfigMutable()->gyro_soft_lpf_hz = sbufReadU8(src);
        currentPidProfile->dterm_lpf_hz = sbufReadU16(src);
        currentPidProfile->yaw_lpf_hz = sbufReadU16(src);
        if (sbufBytesRemaining(src) >= 8) {
            gyroConfigMutable()->gyro_soft_notch_hz_1 = sbufReadU16(src);
            gyroConfigMutable()->gyro_soft_notch_cutoff_1 = sbufReadU16(src);
            currentPidProfile->dterm_notch_hz = sbufReadU16(src);
            currentPidProfile->dterm_notch_cutoff = sbufReadU16(src);
        }
        if (sbufBytesRemaining(src) >= 4) {
            gyroConfigMutable()->gyro_soft_notch_hz_2 = sbufReadU16(src);
            gyroConfigMutable()->gyro_soft_notch_cutoff_2 = sbufReadU16(src);
        }
        if (sbufBytesRemaining(src) >= 1) {
            currentPidProfile->dterm_filter_type = sbufReadU8(src);
        }
        // reinitialize the gyro filters with the new values
        validateAndFixGyroConfig();
        gyroInitFilters();
        // reinitialize the PID filters with the new values
        pidInitFilters(currentPidProfile);
        break;

    case MSP_SET_PID_ADVANCED:
        sbufReadU16(src);
        sbufReadU16(src);
        sbufReadU16(src); // was pidProfile.yaw_p_limit
        sbufReadU8(src); // reserved
        currentPidProfile->vbatPidCompensation = sbufReadU8(src);
        currentPidProfile->setpointRelaxRatio = sbufReadU8(src);
        currentPidProfile->dtermSetpointWeight = sbufReadU8(src);
        sbufReadU8(src); // reserved
        sbufReadU8(src); // reserved
        sbufReadU8(src); // reserved
        currentPidProfile->rateAccelLimit = sbufReadU16(src);
        currentPidProfile->yawRateAccelLimit = sbufReadU16(src);
        if (sbufBytesRemaining(src) >= 2) {
            currentPidProfile->levelAngleLimit = sbufReadU8(src);
            currentPidProfile->levelSensitivity = sbufReadU8(src);
        }
        if (sbufBytesRemaining(src) >= 4) {
            currentPidProfile->itermThrottleThreshold = sbufReadU16(src);
            currentPidProfile->itermAcceleratorGain = sbufReadU16(src);
        }
        pidInitConfig(currentPidProfile);
        break;

    case MSP_SET_SENSOR_CONFIG:
        accelerometerConfigMutable()->acc_hardware = sbufReadU8(src);
        barometerConfigMutable()->baro_hardware = sbufReadU8(src);
        compassConfigMutable()->mag_hardware = sbufReadU8(src);
        break;

    case MSP_RESET_CONF:
        if (!ARMING_FLAG(ARMED)) {
            resetEEPROM();
            readEEPROM();
        }
        break;

    case MSP_ACC_CALIBRATION:
        if (!ARMING_FLAG(ARMED))
            accSetCalibrationCycles(CALIBRATING_ACC_CYCLES);
        break;

    case MSP_MAG_CALIBRATION:
        if (!ARMING_FLAG(ARMED))
            ENABLE_STATE(CALIBRATE_MAG);
        break;

    case MSP_EEPROM_WRITE:
        if (ARMING_FLAG(ARMED)) {
            return MSP_RESULT_ERROR;
        }
        writeEEPROM();
        readEEPROM();
        break;

#ifdef BLACKBOX
    case MSP_SET_BLACKBOX_CONFIG:
        // Don't allow config to be updated while Blackbox is logging
        if (blackboxMayEditConfig()) {
            blackboxConfigMutable()->device = sbufReadU8(src);
            const int rateNum = sbufReadU8(src); // was rate_num
            const int rateDenom = sbufReadU8(src); // was rate_denom
<<<<<<< HEAD
            if (sbufBytesRemaining(src) >= 1) {
                // p_denom specified, so use it directly
                blackboxConfigMutable()->p_denom = sbufReadU8(src);
=======
            if (sbufBytesRemaining(src) >= 2) {
                // p_denom specified, so use it directly
                blackboxConfigMutable()->p_denom = sbufReadU16(src);
>>>>>>> ee482724
            } else {
                // p_denom not specified in MSP, so calculate it from old rateNum and rateDenom
                blackboxConfigMutable()->p_denom = blackboxCalculatePDenom(rateNum, rateDenom);
            }
        }
        break;
#endif

#ifdef VTX_COMMON
    case MSP_SET_VTX_CONFIG:
        {
            const uint16_t tmp = sbufReadU16(src);
            const uint8_t band    = (tmp / 8) + 1;
            const uint8_t channel = (tmp % 8) + 1;

            if (vtxCommonGetDeviceType() != VTXDEV_UNKNOWN) {
                uint8_t current_band=0, current_channel=0;
                vtxCommonGetBandAndChannel(&current_band,&current_channel);
                if ((current_band != band) || (current_channel != channel))
                    vtxCommonSetBandAndChannel(band,channel);

                if (sbufBytesRemaining(src) < 2)
                    break;

                uint8_t power = sbufReadU8(src);
                uint8_t current_power = 0;
                vtxCommonGetPowerIndex(&current_power);
                if (current_power != power)
                    vtxCommonSetPowerByIndex(power);

                uint8_t pitmode = sbufReadU8(src);
                uint8_t current_pitmode = 0;
                vtxCommonGetPitMode(&current_pitmode);
                if (current_pitmode != pitmode)
                    vtxCommonSetPitMode(pitmode);
            }
        }
        break;
#endif

#ifdef USE_CAMERA_CONTROL
    case MSP_CAMERA_CONTROL:
        {
            if (ARMING_FLAG(ARMED)) {
                return MSP_RESULT_ERROR;
            }

            const uint8_t key = sbufReadU8(src);
            cameraControlKeyPress(key, 0);
        }
        break;
#endif

#ifdef USE_FLASHFS
    case MSP_DATAFLASH_ERASE:
        flashfsEraseCompletely();
        break;
#endif

#ifdef GPS
    case MSP_SET_RAW_GPS:
        if (sbufReadU8(src)) {
            ENABLE_STATE(GPS_FIX);
        } else {
            DISABLE_STATE(GPS_FIX);
        }
        gpsSol.numSat = sbufReadU8(src);
        gpsSol.llh.lat = sbufReadU32(src);
        gpsSol.llh.lon = sbufReadU32(src);
        gpsSol.llh.alt = sbufReadU16(src);
        gpsSol.groundSpeed = sbufReadU16(src);
        GPS_update |= 2;        // New data signalisation to GPS functions // FIXME Magic Numbers
        break;

    case MSP_SET_WP:
        wp_no = sbufReadU8(src);    //get the wp number
        lat = sbufReadU32(src);
        lon = sbufReadU32(src);
        alt = sbufReadU32(src);     // to set altitude (cm)
        sbufReadU16(src);           // future: to set heading (deg)
        sbufReadU16(src);           // future: to set time to stay (ms)
        sbufReadU8(src);            // future: to set nav flag
        if (wp_no == 0) {
            GPS_home[LAT] = lat;
            GPS_home[LON] = lon;
            DISABLE_FLIGHT_MODE(GPS_HOME_MODE);        // with this flag, GPS_set_next_wp will be called in the next loop -- OK with SERIAL GPS / OK with I2C GPS
            ENABLE_STATE(GPS_FIX_HOME);
            if (alt != 0)
                AltHold = alt;          // temporary implementation to test feature with apps
        } else if (wp_no == 16) {       // OK with SERIAL GPS  --  NOK for I2C GPS / needs more code dev in order to inject GPS coord inside I2C GPS
            GPS_hold[LAT] = lat;
            GPS_hold[LON] = lon;
            if (alt != 0)
                AltHold = alt;          // temporary implementation to test feature with apps
            nav_mode = NAV_MODE_WP;
            GPS_set_next_wp(&GPS_hold[LAT], &GPS_hold[LON]);
        }
        break;
#endif

    case MSP_SET_FEATURE_CONFIG:
        featureClearAll();
        featureSet(sbufReadU32(src)); // features bitmap
        break;

#ifdef BEEPER
    case MSP_SET_BEEPER_CONFIG:
        beeperOffClearAll();
        setBeeperOffMask(sbufReadU32(src));
        break;
#endif

    case MSP_SET_BOARD_ALIGNMENT_CONFIG:
        boardAlignmentMutable()->rollDegrees = sbufReadU16(src);
        boardAlignmentMutable()->pitchDegrees = sbufReadU16(src);
        boardAlignmentMutable()->yawDegrees = sbufReadU16(src);
        break;

    case MSP_SET_MIXER_CONFIG:
#ifndef USE_QUAD_MIXER_ONLY
        mixerConfigMutable()->mixerMode = sbufReadU8(src);
#else
        sbufReadU8(src);
#endif
        if (sbufBytesRemaining(src) >= 1) {
            mixerConfigMutable()->yaw_motors_reversed = sbufReadU8(src);
        }
        break;

    case MSP_SET_RX_CONFIG:
        rxConfigMutable()->serialrx_provider = sbufReadU8(src);
        rxConfigMutable()->maxcheck = sbufReadU16(src);
        rxConfigMutable()->midrc = sbufReadU16(src);
        rxConfigMutable()->mincheck = sbufReadU16(src);
        rxConfigMutable()->spektrum_sat_bind = sbufReadU8(src);
        if (sbufBytesRemaining(src) >= 4) {
            rxConfigMutable()->rx_min_usec = sbufReadU16(src);
            rxConfigMutable()->rx_max_usec = sbufReadU16(src);
        }
        if (sbufBytesRemaining(src) >= 4) {
            rxConfigMutable()->rcInterpolation = sbufReadU8(src);
            rxConfigMutable()->rcInterpolationInterval = sbufReadU8(src);
            rxConfigMutable()->airModeActivateThreshold = sbufReadU16(src);
        }
        if (sbufBytesRemaining(src) >= 6) {
            rxConfigMutable()->rx_spi_protocol = sbufReadU8(src);
            rxConfigMutable()->rx_spi_id = sbufReadU32(src);
            rxConfigMutable()->rx_spi_rf_channel_count = sbufReadU8(src);
        }
        if (sbufBytesRemaining(src) >= 1) {
            rxConfigMutable()->fpvCamAngleDegrees = sbufReadU8(src);
        }
        break;

    case MSP_SET_FAILSAFE_CONFIG:
        failsafeConfigMutable()->failsafe_delay = sbufReadU8(src);
        failsafeConfigMutable()->failsafe_off_delay = sbufReadU8(src);
        failsafeConfigMutable()->failsafe_throttle = sbufReadU16(src);
        failsafeConfigMutable()->failsafe_kill_switch = sbufReadU8(src);
        failsafeConfigMutable()->failsafe_throttle_low_delay = sbufReadU16(src);
        failsafeConfigMutable()->failsafe_procedure = sbufReadU8(src);
        break;

    case MSP_SET_RXFAIL_CONFIG:
        i = sbufReadU8(src);
        if (i < MAX_SUPPORTED_RC_CHANNEL_COUNT) {
            rxFailsafeChannelConfigsMutable(i)->mode = sbufReadU8(src);
            rxFailsafeChannelConfigsMutable(i)->step = CHANNEL_VALUE_TO_RXFAIL_STEP(sbufReadU16(src));
        } else {
            return MSP_RESULT_ERROR;
        }
        break;

    case MSP_SET_RSSI_CONFIG:
        rxConfigMutable()->rssi_channel = sbufReadU8(src);
        break;

    case MSP_SET_RX_MAP:
        for (int i = 0; i < RX_MAPPABLE_CHANNEL_COUNT; i++) {
            rxConfigMutable()->rcmap[i] = sbufReadU8(src);
        }
        break;

    case MSP_SET_BF_CONFIG:
#ifdef USE_QUAD_MIXER_ONLY
        sbufReadU8(src); // mixerMode ignored
#else
        mixerConfigMutable()->mixerMode = sbufReadU8(src); // mixerMode
#endif

        featureClearAll();
        featureSet(sbufReadU32(src)); // features bitmap

        rxConfigMutable()->serialrx_provider = sbufReadU8(src); // serialrx_type

        boardAlignmentMutable()->rollDegrees = sbufReadU16(src); // board_align_roll
        boardAlignmentMutable()->pitchDegrees = sbufReadU16(src); // board_align_pitch
        boardAlignmentMutable()->yawDegrees = sbufReadU16(src); // board_align_
        sbufReadU16(src); // was currentMeterScale, see MSP_SET_CURRENT_METER_CONFIG
        sbufReadU16(src); // was currentMeterOffset see MSP_SET_CURRENT_METER_CONFIG
        break;

    case MSP_SET_CF_SERIAL_CONFIG:
        {
            uint8_t portConfigSize = sizeof(uint8_t) + sizeof(uint16_t) + (sizeof(uint8_t) * 4);

            if (dataSize % portConfigSize != 0) {
                return MSP_RESULT_ERROR;
            }

            uint8_t remainingPortsInPacket = dataSize / portConfigSize;

            while (remainingPortsInPacket--) {
                uint8_t identifier = sbufReadU8(src);

                serialPortConfig_t *portConfig = serialFindPortConfiguration(identifier);
                if (!portConfig) {
                    return MSP_RESULT_ERROR;
                }

                portConfig->identifier = identifier;
                portConfig->functionMask = sbufReadU16(src);
                portConfig->msp_baudrateIndex = sbufReadU8(src);
                portConfig->gps_baudrateIndex = sbufReadU8(src);
                portConfig->telemetry_baudrateIndex = sbufReadU8(src);
                portConfig->blackbox_baudrateIndex = sbufReadU8(src);
            }
        }
        break;

#ifdef LED_STRIP
    case MSP_SET_LED_COLORS:
        for (int i = 0; i < LED_CONFIGURABLE_COLOR_COUNT; i++) {
            hsvColor_t *color = &ledStripConfigMutable()->colors[i];
            color->h = sbufReadU16(src);
            color->s = sbufReadU8(src);
            color->v = sbufReadU8(src);
        }
        break;

    case MSP_SET_LED_STRIP_CONFIG:
        {
            i = sbufReadU8(src);
            if (i >= LED_MAX_STRIP_LENGTH || dataSize != (1 + 4)) {
                return MSP_RESULT_ERROR;
            }
            ledConfig_t *ledConfig = &ledStripConfigMutable()->ledConfigs[i];
            *ledConfig = sbufReadU32(src);
            reevaluateLedConfig();
        }
        break;

    case MSP_SET_LED_STRIP_MODECOLOR:
        {
            ledModeIndex_e modeIdx = sbufReadU8(src);
            int funIdx = sbufReadU8(src);
            int color = sbufReadU8(src);

            if (!setModeColor(modeIdx, funIdx, color))
                return MSP_RESULT_ERROR;
        }
        break;
#endif

    case MSP_SET_NAME:
        memset(pilotConfigMutable()->name, 0, ARRAYLEN(pilotConfig()->name));
        for (unsigned int i = 0; i < MIN(MAX_NAME_LENGTH, dataSize); i++) {
            pilotConfigMutable()->name[i] = sbufReadU8(src);
        }
        break;

    default:
        // we do not know how to handle the (valid) message, indicate error MSP $M!
        return MSP_RESULT_ERROR;
    }
    return MSP_RESULT_ACK;
}
#endif

static mspResult_e mspCommonProcessInCommand(uint8_t cmdMSP, sbuf_t *src)
{
    const unsigned int dataSize = sbufBytesRemaining(src);
    UNUSED(dataSize); // maybe unused due to compiler options

    switch (cmdMSP) {
#ifdef TRANSPONDER
    case MSP_SET_TRANSPONDER_CONFIG: {
        // Backward compatibility to BFC 3.1.1 is lost for this message type

        uint8_t provider = sbufReadU8(src);
        uint8_t bytesRemaining = dataSize - 1;

        if (provider > TRANSPONDER_PROVIDER_COUNT) {
            return MSP_RESULT_ERROR;
        }

        const uint8_t requirementIndex = provider - 1;
        const uint8_t transponderDataSize = transponderRequirements[requirementIndex].dataLength;

        transponderConfigMutable()->provider = provider;

        if (provider == TRANSPONDER_NONE) {
            break;
        }

        if (bytesRemaining != transponderDataSize) {
            return MSP_RESULT_ERROR;
        }

        if (provider != transponderConfig()->provider) {
            transponderStopRepeating();
        }

        memset(transponderConfigMutable()->data, 0, sizeof(transponderConfig()->data));

        for (unsigned int i = 0; i < transponderDataSize; i++) {
            transponderConfigMutable()->data[i] = sbufReadU8(src);
        }
        transponderUpdateData();
        break;
    }
#endif

    case MSP_SET_VOLTAGE_METER_CONFIG: {
        int8_t id = sbufReadU8(src);

        //
        // find and configure an ADC voltage sensor
        //
        int8_t voltageSensorADCIndex;
        for (voltageSensorADCIndex = 0; voltageSensorADCIndex < MAX_VOLTAGE_SENSOR_ADC; voltageSensorADCIndex++) {
            if (id == voltageMeterADCtoIDMap[voltageSensorADCIndex]) {
                break;
            }
        }

        if (voltageSensorADCIndex < MAX_VOLTAGE_SENSOR_ADC) {
            voltageSensorADCConfigMutable(voltageSensorADCIndex)->vbatscale = sbufReadU8(src);
            voltageSensorADCConfigMutable(voltageSensorADCIndex)->vbatresdivval = sbufReadU8(src);
            voltageSensorADCConfigMutable(voltageSensorADCIndex)->vbatresdivmultiplier = sbufReadU8(src);
        } else {
            // if we had any other types of voltage sensor to configure, this is where we'd do it.
            sbufReadU8(src);
            sbufReadU8(src);
            sbufReadU8(src);
        }
        break;
    }

    case MSP_SET_CURRENT_METER_CONFIG: {
        int id = sbufReadU8(src);

        switch (id) {
            case CURRENT_METER_ID_BATTERY_1:
                currentSensorADCConfigMutable()->scale = sbufReadU16(src);
                currentSensorADCConfigMutable()->offset = sbufReadU16(src);
                break;
#ifdef USE_VIRTUAL_CURRENT_METER
            case CURRENT_METER_ID_VIRTUAL_1:
                currentSensorVirtualConfigMutable()->scale = sbufReadU16(src);
                currentSensorVirtualConfigMutable()->offset = sbufReadU16(src);
                break;
#endif
            default:
                sbufReadU16(src);
                sbufReadU16(src);
                break;
        }
        break;
    }

    case MSP_SET_BATTERY_CONFIG:
        batteryConfigMutable()->vbatmincellvoltage = sbufReadU8(src);      // vbatlevel_warn1 in MWC2.3 GUI
        batteryConfigMutable()->vbatmaxcellvoltage = sbufReadU8(src);      // vbatlevel_warn2 in MWC2.3 GUI
        batteryConfigMutable()->vbatwarningcellvoltage = sbufReadU8(src);  // vbatlevel when buzzer starts to alert
        batteryConfigMutable()->batteryCapacity = sbufReadU16(src);
        batteryConfigMutable()->voltageMeterSource = sbufReadU8(src);
        batteryConfigMutable()->currentMeterSource = sbufReadU8(src);
        break;

#if defined(OSD) || defined (USE_OSD_SLAVE)
    case MSP_SET_OSD_CONFIG:
        {
            const uint8_t addr = sbufReadU8(src);

            if ((int8_t)addr == -1) {
                /* Set general OSD settings */
#ifdef USE_MAX7456
                vcdProfileMutable()->video_system = sbufReadU8(src);
#else
                sbufReadU8(src); // Skip video system
#endif
#if defined(OSD)
                osdConfigMutable()->units = sbufReadU8(src);

                // Alarms
                osdConfigMutable()->rssi_alarm = sbufReadU8(src);
                osdConfigMutable()->cap_alarm = sbufReadU16(src);
                sbufReadU16(src); // Skip unused (previously fly timer)
                osdConfigMutable()->alt_alarm = sbufReadU16(src);
#endif
            } else if ((int8_t)addr == -2) {
#if defined(OSD)
                // Timers
                uint8_t index = sbufReadU8(src);
                if (index > OSD_TIMER_COUNT) {
                  return MSP_RESULT_ERROR;
                }
                osdConfigMutable()->timers[index] = sbufReadU16(src);
#endif
                return MSP_RESULT_ERROR;
            } else {
#if defined(OSD)
                const uint16_t value = sbufReadU16(src);

                /* Get screen index, 0 is post flight statistics, 1 and above are in flight OSD screens */
                const uint8_t screen = (sbufBytesRemaining(src) >= 1) ? sbufReadU8(src) : 1;

                if (screen == 0 && addr < OSD_STAT_COUNT) {
                    /* Set statistic item enable */
                    osdConfigMutable()->enabled_stats[addr] = value;
                } else if (addr < OSD_ITEM_COUNT) {
                    /* Set element positions */
                    osdConfigMutable()->item_pos[addr] = value;
                } else {
                  return MSP_RESULT_ERROR;
                }
#else
                return MSP_RESULT_ERROR;
#endif
            }
        }
        break;

    case MSP_OSD_CHAR_WRITE:
#ifdef USE_MAX7456
        {
            uint8_t font_data[64];
            const uint8_t addr = sbufReadU8(src);
            for (int i = 0; i < 54; i++) {
                font_data[i] = sbufReadU8(src);
            }
            // !!TODO - replace this with a device independent implementation
            max7456WriteNvm(addr, font_data);
        }
        break;
#else
        return MSP_RESULT_ERROR;
#endif
#endif // OSD || USE_OSD_SLAVE

    default:
#ifdef USE_OSD_SLAVE
        return mspOsdSlaveProcessInCommand(cmdMSP, src);
#else
        return mspFcProcessInCommand(cmdMSP, src);
#endif
    }
    return MSP_RESULT_ACK;
}

/*
 * Returns MSP_RESULT_ACK, MSP_RESULT_ERROR or MSP_RESULT_NO_REPLY
 */
mspResult_e mspFcProcessCommand(mspPacket_t *cmd, mspPacket_t *reply, mspPostProcessFnPtr *mspPostProcessFn)
{
    int ret = MSP_RESULT_ACK;
    sbuf_t *dst = &reply->buf;
    sbuf_t *src = &cmd->buf;
    const uint8_t cmdMSP = cmd->cmd;
    // initialize reply by default
    reply->cmd = cmd->cmd;

    if (mspCommonProcessOutCommand(cmdMSP, dst, mspPostProcessFn)) {
        ret = MSP_RESULT_ACK;
#ifndef USE_OSD_SLAVE
    } else if (mspFcProcessOutCommand(cmdMSP, dst)) {
        ret = MSP_RESULT_ACK;
    } else if ((ret = mspFcProcessOutCommandWithArg(cmdMSP, src, dst)) != MSP_RESULT_CMD_UNKNOWN) {
        /* ret */;
#endif
#ifdef USE_OSD_SLAVE
    } else if (mspOsdSlaveProcessOutCommand(cmdMSP, dst)) {
        ret = MSP_RESULT_ACK;
#endif
#ifdef USE_SERIAL_4WAY_BLHELI_INTERFACE
    } else if (cmdMSP == MSP_SET_4WAY_IF) {
        mspFc4waySerialCommand(dst, src, mspPostProcessFn);
        ret = MSP_RESULT_ACK;
#endif
#ifdef GPS
    } else if (cmdMSP == MSP_WP) {
        mspFcWpCommand(dst, src);
        ret = MSP_RESULT_ACK;
#endif
#ifdef USE_FLASHFS
    } else if (cmdMSP == MSP_DATAFLASH_READ) {
        mspFcDataFlashReadCommand(dst, src);
        ret = MSP_RESULT_ACK;
#endif
    } else {
        ret = mspCommonProcessInCommand(cmdMSP, src);
    }
    reply->result = ret;
    return ret;
}

void mspFcProcessReply(mspPacket_t *reply)
{
    sbuf_t *src = &reply->buf;
    UNUSED(src); // potentially unused depending on compile options.

    switch (reply->cmd) {
#ifndef OSD_SLAVE
    case MSP_ANALOG:
        {
            uint8_t batteryVoltage = sbufReadU8(src);
            uint16_t mAhDrawn = sbufReadU16(src);
            uint16_t rssi = sbufReadU16(src);
            uint16_t amperage = sbufReadU16(src);

            UNUSED(rssi);
            UNUSED(batteryVoltage);
            UNUSED(amperage);
            UNUSED(mAhDrawn);

#ifdef USE_MSP_CURRENT_METER
            currentMeterMSPSet(amperage, mAhDrawn);
#endif
            break;
        }
#endif

#ifdef USE_OSD_SLAVE
    case MSP_DISPLAYPORT:
        {
            osdSlaveIsLocked = true; // lock it as soon as a MSP_DISPLAYPORT message is received to prevent accidental CLI/DFU mode.

            int subCmd = sbufReadU8(src);

            switch (subCmd) {
                case 0: // HEARTBEAT
                    //debug[0]++;
                    osdSlaveHeartbeat();
                    break;
                case 1: // RELEASE
                    //debug[1]++;
                    break;
                case 2: // CLEAR
                    //debug[2]++;
                    osdSlaveClearScreen();
                    break;
                case 3: {
                    //debug[3]++;

#define MSP_OSD_MAX_STRING_LENGTH 30 // FIXME move this
                    const uint8_t y = sbufReadU8(src); // row
                    const uint8_t x = sbufReadU8(src); // column
                    const uint8_t reserved = sbufReadU8(src);
                    UNUSED(reserved);

                    char buf[MSP_OSD_MAX_STRING_LENGTH + 1];
                    const int len = MIN(sbufBytesRemaining(src), MSP_OSD_MAX_STRING_LENGTH);
                    sbufReadData(src, &buf, len);

                    buf[len] = 0;

                    osdSlaveWrite(x, y, buf);

                    break;
                }
                case 4: {
                    osdSlaveDrawScreen();
                }
            }
            break;
        }
#endif
    }
}

#ifdef USE_OSD_SLAVE
void mspOsdSlaveInit(void)
{
}
#else
void mspFcInit(void)
{
    initActiveBoxIds();
}
#endif // USE_OSD_SLAVE<|MERGE_RESOLUTION|>--- conflicted
+++ resolved
@@ -499,15 +499,9 @@
 
     case MSP_CURRENT_METERS: {
         // write out id and current meter values, once for each meter we support
-<<<<<<< HEAD
-        uint8_t count = supportedVoltageMeterCount;
-#ifndef USE_OSD_SLAVE
-        count = supportedVoltageMeterCount - (VOLTAGE_METER_ID_ESC_COUNT - getMotorCount());
-=======
         uint8_t count = supportedCurrentMeterCount;
 #ifndef USE_OSD_SLAVE
         count = supportedCurrentMeterCount - (VOLTAGE_METER_ID_ESC_COUNT - getMotorCount());
->>>>>>> ee482724
 #endif
         for (int i = 0; i < count; i++) {
 
@@ -1092,21 +1086,13 @@
         sbufWriteU8(dst, blackboxConfig()->device);
         sbufWriteU8(dst, blackboxGetRateNum());
         sbufWriteU8(dst, blackboxGetRateDenom());
-<<<<<<< HEAD
-        sbufWriteU8(dst, blackboxConfig()->p_denom);
-=======
         sbufWriteU16(dst, blackboxConfig()->p_denom);
->>>>>>> ee482724
 #else
         sbufWriteU8(dst, 0); // Blackbox not supported
         sbufWriteU8(dst, 0);
         sbufWriteU8(dst, 0);
         sbufWriteU8(dst, 0);
-<<<<<<< HEAD
-        sbufWriteU8(dst, 0);
-=======
         sbufWriteU16(dst, 0);
->>>>>>> ee482724
 #endif
         break;
 
@@ -1632,15 +1618,9 @@
             blackboxConfigMutable()->device = sbufReadU8(src);
             const int rateNum = sbufReadU8(src); // was rate_num
             const int rateDenom = sbufReadU8(src); // was rate_denom
-<<<<<<< HEAD
-            if (sbufBytesRemaining(src) >= 1) {
-                // p_denom specified, so use it directly
-                blackboxConfigMutable()->p_denom = sbufReadU8(src);
-=======
             if (sbufBytesRemaining(src) >= 2) {
                 // p_denom specified, so use it directly
                 blackboxConfigMutable()->p_denom = sbufReadU16(src);
->>>>>>> ee482724
             } else {
                 // p_denom not specified in MSP, so calculate it from old rateNum and rateDenom
                 blackboxConfigMutable()->p_denom = blackboxCalculatePDenom(rateNum, rateDenom);
