--- conflicted
+++ resolved
@@ -27,9 +27,7 @@
 #include <math.h>
 #include <ctype.h>
 
-#include <string.h>
 #include "platform.h"
-<<<<<<< HEAD
 
 #ifdef OSD
 
@@ -39,30 +37,27 @@
 #include "build/version.h"
 
 #include "scheduler/scheduler.h"
-=======
->>>>>>> 7b7a18a5
-
-#include "debug.h"
-#include "version.h"
-#include "common/maths.h"
+
 #include "common/axis.h"
 #include "common/color.h"
-<<<<<<< HEAD
 #include "common/maths.h"
-=======
-#include "common/utils.h"
-#include "common/printf.h"
->>>>>>> 7b7a18a5
 #include "common/typeconversion.h"
 
-#include "drivers/gpio.h"
+#include "drivers/nvic.h"
+
 #include "drivers/sensor.h"
 #include "drivers/system.h"
+#include "drivers/gpio.h"
+#include "drivers/light_led.h"
+#include "drivers/sound_beeper.h"
+#include "drivers/timer.h"
 #include "drivers/serial.h"
+#include "drivers/serial_softserial.h"
+#include "drivers/serial_uart.h"
+#include "drivers/accgyro.h"
 #include "drivers/compass.h"
-#include "drivers/timer.h"
+#include "drivers/pwm_mapping.h"
 #include "drivers/pwm_rx.h"
-<<<<<<< HEAD
 #include "drivers/adc.h"
 #include "drivers/bus_i2c.h"
 #include "drivers/bus_spi.h"
@@ -87,41 +82,24 @@
 #include "io/asyncfatfs/asyncfatfs.h"
 #include "io/transponder_ir.h"
 #include "io/osd.h"
-=======
-#include "drivers/accgyro.h"
-#include "drivers/light_led.h"
-#include "drivers/light_ws2811strip.h"
-#include "drivers/sound_beeper.h"
-#include "drivers/max7456.h"
-#include "drivers/max7456_symbols.h"
->>>>>>> 7b7a18a5
 
 #include "sensors/sensors.h"
-#include "sensors/boardalignment.h"
 #include "sensors/sonar.h"
+#include "sensors/barometer.h"
 #include "sensors/compass.h"
 #include "sensors/acceleration.h"
-#include "sensors/barometer.h"
 #include "sensors/gyro.h"
 #include "sensors/battery.h"
-
-#include "io/display.h"
-#include "io/escservo.h"
-#include "io/rc_controls.h"
-#include "io/flashfs.h"
-#include "io/gimbal.h"
-#include "io/gps.h"
-#include "io/ledstrip.h"
-#include "io/serial.h"
-#include "io/beeper.h"
-#include "io/osd.h"
+#include "sensors/boardalignment.h"
+#include "sensors/initialisation.h"
 
 #include "telemetry/telemetry.h"
-
+#include "blackbox/blackbox.h"
+
+#include "flight/pid.h"
+#include "flight/imu.h"
 #include "flight/mixer.h"
-#include "flight/altitudehold.h"
 #include "flight/failsafe.h"
-#include "flight/imu.h"
 #include "flight/navigation.h"
 
 #include "fc/runtime_config.h"
@@ -130,15 +108,25 @@
 #include "config/config_eeprom.h"
 #include "config/config_profile.h"
 #include "config/config_master.h"
+#include "config/feature.h"
+
+#ifdef USE_HARDWARE_REVISION_DETECTION
+#include "hardware_revision.h"
+#endif
+
+#include "drivers/max7456.h"
+#include "drivers/max7456_symbols.h"
+
+#ifdef USE_RTC6705
+#include "drivers/vtx_soft_spi_rtc6705.h"
+#endif
+
+#include "common/printf.h"
 
 #define IS_HI(X)  (rcData[X] > 1750)
 #define IS_LO(X)  (rcData[X] < 1250)
 #define IS_MID(X) (rcData[X] > 1250 && rcData[X] < 1750)
 
-<<<<<<< HEAD
-#include "drivers/max7456.h"
-#include "drivers/max7456_symbols.h"
-=======
 //key definiotion because API provide menu navigation over MSP/GUI app - not used NOW
 #define KEY_ENTER   0
 #define KEY_UP      1
@@ -152,7 +140,6 @@
 #define curr_profile masterConfig.profile[masterConfig.current_profile_index]
 
 uint16_t refreshTimeout = 0;
->>>>>>> 7b7a18a5
 
 #define VISIBLE_FLAG  0x0800
 #define BLINK_FLAG    0x0400
@@ -216,7 +203,7 @@
 
 typedef void (* OSDMenuFuncPtr)(void *data);
 
-void osdUpdate(uint8_t guiKey);
+void osdUpdate(uint32_t currentTime);
 void osdOpenMenu(void);
 void osdExitMenu(void * ptr);
 void osdMenuBack(void);
@@ -398,7 +385,6 @@
         if (ledGetFunction(ledConfig) == LED_FUNCTION_COLOR)
             *ledConfig = DEFINE_LED(ledGetX(ledConfig), ledGetY(ledConfig), ledColor, ledGetDirection(ledConfig), ledGetFunction(ledConfig), ledGetOverlay(ledConfig), 0);
     }
-    updateLedStrip();
 }
 
 OSD_TAB_t entryLed = {&ledColor, 13, &LED_COLOR_NAMES[0]};
@@ -1187,7 +1173,7 @@
     osdResetStats();
 }
 
-void updateOsd(void)
+void updateOsd(uint32_t currentTime)
 {
     static uint32_t counter;
 #ifdef MAX7456_DMA_CHANNEL_TX
@@ -1198,7 +1184,7 @@
 
     // redraw values in buffer
     if (counter++ % 5 == 0)
-        osdUpdate(0);
+        osdUpdate(currentTime);
     else // rest of time redraw screen 10 chars per idle to don't lock the main idle
         max7456_draw_screen();
 
@@ -1207,7 +1193,7 @@
         DISABLE_ARMING_FLAG(OK_TO_ARM);
 }
 
-void osdUpdate(uint8_t guiKey)
+void osdUpdate(uint32_t currentTime)
 {
     static uint8_t rcDelay = BUTTON_TIME;
     static uint8_t last_sec = 0;
@@ -1229,7 +1215,7 @@
 
     osdUpdateStats();
 
-    sec = millis() / 1000;
+    sec = currentTime / 1000000;
 
     if (ARMING_FLAG(ARMED) && sec != last_sec) {
         flyTime++;
@@ -1272,9 +1258,6 @@
             key = KEY_ESC;
             rcDelay = BUTTON_TIME;
         }
-
-        if (guiKey)
-            key = guiKey;
 
         if (key && !currentElement) {
             rcDelay = osdHandleKey(key);
@@ -1465,33 +1448,6 @@
 #endif // LED_STRIP
 }
 
-<<<<<<< HEAD
-void updateOsd(uint32_t currentTime)
-{
-    static uint8_t blink = 0;
-    static uint8_t arming = 0;
-    uint32_t seconds;
-    char line[30];
-
-    const bool updateNow = (int32_t)(currentTime - next_osd_update_at) >= 0L;
-    if (!updateNow) {
-        return;
-    }
-    next_osd_update_at = currentTime + OSD_UPDATE_FREQUENCY;
-    blink++;
-
-    if (ARMING_FLAG(ARMED)) {
-        if (!armed) {
-            armed = true;
-            armed_at = currentTime;
-            in_menu = false;
-            arming = 5;
-        }
-    } else {
-        if (armed) {
-            armed = false;
-            armed_seconds += ((currentTime - armed_at) / 1000000);
-=======
 void osdDrawElementPositioningHelp(void)
 {
     max7456_write(OSD_X(OSD_cfg.item_pos[OSD_ARTIFICIAL_HORIZON]), OSD_Y(OSD_cfg.item_pos[OSD_ARTIFICIAL_HORIZON]), "---  HELP --- ");
@@ -1562,7 +1518,6 @@
             buff[0] = SYM_BATT_5;
             sprintf(buff + 1, "%d.%1dV", vbat / 10, vbat % 10);
             break;
->>>>>>> 7b7a18a5
         }
 
         case OSD_CURRENT_DRAW:
@@ -1716,17 +1671,6 @@
             return;
         }
 
-<<<<<<< HEAD
-        if (masterConfig.osdProfile.item_pos[OSD_TIMER] != -1) {
-            if (armed) {
-                seconds = armed_seconds + ((currentTime - armed_at) / 1000000);
-                line[0] = SYM_FLY_M;
-                sprintf(line+1, " %02d:%02d", seconds / 60, seconds % 60);
-            } else {
-                line[0] = SYM_ON_M;
-                seconds = currentTime / 1000000;
-                sprintf(line+1, " %02d:%02d", seconds / 60, seconds % 60);
-=======
         case OSD_HORIZON_SIDEBARS:
         {
             uint8_t *screenBuffer = max7456_get_screen_buffer();
@@ -1741,7 +1685,6 @@
             for (int8_t x = -hudheight; x <= hudheight; x++) {
                 screenBuffer[position - hudwidth + (x * LINE)] = (SYM_AH_DECORATION);
                 screenBuffer[position + hudwidth + (x * LINE)] = (SYM_AH_DECORATION);
->>>>>>> 7b7a18a5
             }
 
             // AH level indicators
@@ -1756,4 +1699,6 @@
     }
 
     max7456_write(elemPosX, elemPosY, buff);
-}+}
+
+#endif // OSD