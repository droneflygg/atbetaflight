/*
 * This file is part of Cleanflight.
 *
 * Cleanflight is free software: you can redistribute it and/or modify
 * it under the terms of the GNU General Public License as published by
 * the Free Software Foundation, either version 3 of the License, or
 * (at your option) any later version.
 *
 * Cleanflight is distributed in the hope that it will be useful,
 * but WITHOUT ANY WARRANTY; without even the implied warranty of
 * MERCHANTABILITY or FITNESS FOR A PARTICULAR PURPOSE.  See the
 * GNU General Public License for more details.
 *
 * You should have received a copy of the GNU General Public License
 * along with Cleanflight.  If not, see <http://www.gnu.org/licenses/>.
 */

#pragma once

typedef void (*sensorInitFuncPtr)(void);                    // sensor init prototype
<<<<<<< HEAD
typedef void (*sensorReadFuncPtr)(int16_t *data);           // sensor read and align prototype
typedef void (*sensorInterruptFuncPtr)(bool *data);         // sensor read and align prototype
=======
typedef bool (*sensorReadFuncPtr)(int16_t *data);           // sensor read and align prototype
>>>>>>> c6f5b98a
<|MERGE_RESOLUTION|>--- conflicted
+++ resolved
@@ -18,9 +18,5 @@
 #pragma once
 
 typedef void (*sensorInitFuncPtr)(void);                    // sensor init prototype
-<<<<<<< HEAD
-typedef void (*sensorReadFuncPtr)(int16_t *data);           // sensor read and align prototype
-typedef void (*sensorInterruptFuncPtr)(bool *data);         // sensor read and align prototype
-=======
 typedef bool (*sensorReadFuncPtr)(int16_t *data);           // sensor read and align prototype
->>>>>>> c6f5b98a
+typedef void (*sensorInterruptFuncPtr)(bool *data);         // sensor read and align prototype