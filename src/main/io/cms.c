--- conflicted
+++ resolved
@@ -77,9 +77,11 @@
 #include "io/cms_ledstrip.h"
 
 // Forwards
-long cmsx_InfoInit(void);
+static long cmsx_InfoInit(void);
+#if 0
 long cmsx_FeatureRead(void);
 long cmsx_FeatureWriteback(void);
+#endif
 
 // Device management
 
@@ -154,35 +156,33 @@
 
 static bool cmsInMenu = false;
 
-CMS_Menu menuMain;
-CMS_Menu *currentMenu;          // Points to top entry of the current page
+static CMS_Menu menuMain;
+static CMS_Menu *currentMenu;    // Points to top entry of the current page
 
 // XXX Does menu backing support backing into second page???
 
-<<<<<<< HEAD
-CMS_Menu *menuStack[10];         // Stack to save menu transition
-uint8_t menuStackHistory[10];    // cursorRow in a stacked menu
-uint8_t menuStackIdx = 0;
-
-OSD_Entry *pageTop;              // Points to top entry of the current page
-OSD_Entry *pageTopAlt;           // Only 2 pages are allowed (for now)
-uint8_t maxRow;                  // Max row in the current page
-
-int8_t entryPos;                 // Absolute position of the cursor
-int8_t cursorRow;                // Position of the cursor relative to pageTop
+static CMS_Menu *menuStack[10];  // Stack to save menu transition
+static uint8_t menuStackHistory[10];// cursorRow in a stacked menu
+static uint8_t menuStackIdx = 0;
+
+static OSD_Entry *pageTop;       // Points to top entry of the current page
+static OSD_Entry *pageTopAlt;    // Only 2 pages are allowed (for now)
+static uint8_t maxRow;           // Max row in the current page
+
+static int8_t cursorRow;
 
 // Broken menu substitution
 
-char menuErrLabel[21 + 1];
-
-OSD_Entry menuErrEntries[] = {
+static char menuErrLabel[21 + 1];
+
+static OSD_Entry menuErrEntries[] = {
     { "BROKEN MENU", OME_Label, NULL, NULL, 0 },
     { menuErrLabel, OME_String, NULL, NULL, 0 },
     { "BACK", OME_Back, NULL, NULL, 0 },
     { NULL, OME_END, NULL, NULL, 0 }
 };
 
-CMS_Menu menuErr = {
+static CMS_Menu menuErr = {
     "MENU CONTENT BROKEN",
     OME_MENU,
     NULL,
@@ -190,17 +190,6 @@
     NULL,
     menuErrEntries,
 };
-=======
-static OSD_Entry *menuStack[10];        // Stack to save menu transition
-static uint8_t menuStackHistory[10];    // cursorRow in a stacked menu
-static uint8_t menuStackIdx = 0;
-
-static OSD_Entry *currentMenu;          // Points to top entry of the current page
-static OSD_Entry *nextPage;             // Only 2 pages are allowed (for now)
-static uint8_t maxRow;                  // Max row in a page
-
-static int8_t cursorRow;
->>>>>>> a22caf67
 
 // Stick/key detection
 
@@ -260,7 +249,7 @@
         floatString[0] = ' ';
 }
 
-void cmsPadToSize(char *buf, int size)
+static void cmsPadToSize(char *buf, int size)
 {
     int i;
 
@@ -565,7 +554,7 @@
     cmsMenuChange(&currentDisplay, currentMenu);
 }
 
-void cmsTraverseGlobalExit(CMS_Menu *pMenu)
+static void cmsTraverseGlobalExit(CMS_Menu *pMenu)
 {
     OSD_Entry *p;
 
@@ -577,7 +566,7 @@
         pMenu->onGlobalExit();
 }
 
-long cmsMenuExit(displayPort_t *pDisplay, void *ptr)
+static long cmsMenuExit(displayPort_t *pDisplay, void *ptr)
 {
     if (ptr) {
         displayClear(pDisplay);
@@ -864,7 +853,6 @@
 
 void cmsInit(void)
 {
-    //cmsx_InfoInit();
 }
 
 //
@@ -878,11 +866,7 @@
 
 #include "msp/msp_protocol.h" // XXX for FC identification... not available elsewhere
 
-<<<<<<< HEAD
-OSD_Entry menuInfoEntries[] = {
-=======
-static OSD_Entry menuInfo[] = {
->>>>>>> a22caf67
+static OSD_Entry menuInfoEntries[] = {
     { "--- INFO ---", OME_Label, NULL, NULL, 0 },
     { "FWID", OME_String, NULL, BETAFLIGHT_IDENTIFIER, 0 },
     { "FWVER", OME_String, NULL, FC_VERSION_STRING, 0 },
@@ -892,7 +876,7 @@
     { NULL, OME_END, NULL, NULL, 0 }
 };
 
-CMS_Menu menuInfo = {
+static CMS_Menu menuInfo = {
     "MENUINFO",
     OME_MENU,
     cmsx_InfoInit,
@@ -901,7 +885,7 @@
     menuInfoEntries,
 };
 
-long cmsx_InfoInit(void)
+static long cmsx_InfoInit(void)
 {
     for (int i = 0 ; i < GIT_SHORT_REVISION_LENGTH ; i++) {
         if (shortGitRevision[i] >= 'a' && shortGitRevision[i] <= 'f')
@@ -915,11 +899,7 @@
 
 // Features
 
-<<<<<<< HEAD
-OSD_Entry menuFeaturesEntries[] =
-=======
-static OSD_Entry menuFeatures[] =
->>>>>>> a22caf67
+static OSD_Entry menuFeaturesEntries[] =
 {
     {"--- FEATURES ---", OME_Label, NULL, NULL, 0},
     {"BLACKBOX", OME_Submenu, cmsMenuChange, &cmsx_menuBlackbox, 0},
@@ -933,7 +913,7 @@
     {NULL, OME_END, NULL, NULL, 0}
 };
 
-CMS_Menu menuFeatures = {
+static CMS_Menu menuFeatures = {
     "MENUFEATURES",
     OME_MENU,
     NULL,
@@ -944,7 +924,7 @@
 
 // Main
 
-OSD_Entry menuMainEntries[] =
+static OSD_Entry menuMainEntries[] =
 {
     {"--- MAIN MENU ---", OME_Label, NULL, NULL, 0},
     {"CFG&IMU", OME_Submenu, cmsMenuChange, &cmsx_menuImu, 0},
@@ -961,7 +941,7 @@
     {NULL,OME_END, NULL, NULL, 0}
 };
 
-CMS_Menu menuMain = {
+static CMS_Menu menuMain = {
     "MENUMAIN",
     OME_MENU,
     NULL,
@@ -969,42 +949,4 @@
     NULL,
     menuMainEntries,
 };
-
-#if 0
-long cmsx_FeatureRead(void)
-{
-    cmsx_Blackbox_FeatureRead();
-
-#ifdef LED_STRIP
-    cmsx_Ledstrip_FeatureRead();
-    cmsx_Ledstrip_ConfigRead();
-#endif
-
-#if defined(VTX) || defined(USE_RTC6705)
-    cmsx_Vtx_FeatureRead();
-    cmsx_Vtx_ConfigRead();
-#endif // VTX || USE_RTC6705
-
-    return 0;
-}
-
-long cmsx_FeatureWriteback(void)
-{
-    cmsx_Blackbox_FeatureWriteback();
-
-#ifdef LED_STRIP
-    cmsx_Ledstrip_FeatureWriteback();
-#endif
-
-#if defined(VTX) || defined(USE_RTC6705)
-    cmsx_Vtx_FeatureWriteback();
-    cmsx_Vtx_ConfigWriteback();
-#endif // VTX || USE_RTC6705
-
-    saveConfigAndNotify();
-
-    return 0;
-}
-#endif
-
 #endif // CMS